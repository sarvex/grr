#!/usr/bin/env python
"""Util for modifying the GRR server configuration."""


import argparse
import ConfigParser
import getpass
import json
import os
import re
# importing readline enables the raw_input calls to have history etc.
import readline  # pylint: disable=unused-import
import sys
import urlparse

# pylint: disable=unused-import,g-bad-import-order
from grr.lib import server_plugins
# pylint: enable=g-bad-import-order,unused-import

from grr.lib import aff4
from grr.lib import artifact
from grr.lib import artifact_lib
from grr.lib import config_lib
from grr.lib import flags

# pylint: disable=g-import-not-at-top,no-name-in-module
try:
  # FIXME(dbilby): Temporary hack until key_utils is deprecated.
  from grr.lib import key_utils
except ImportError:
  pass

from grr.lib import maintenance_utils
from grr.lib import rdfvalue
from grr.lib import startup
from grr.lib import utils
from grr.lib.aff4_objects import users

# pylint: enable=g-import-not-at-top,no-name-in-module


parser = flags.PARSER
parser.description = ("Set configuration parameters for the GRR Server."
                      "\nThis script has numerous subcommands to perform "
                      "various actions. When you are first setting up, you "
                      "probably only care about 'initialize'.")

# Generic arguments.

parser.add_argument(
    "--share_dir", default="/usr/share/grr",
    help="Path to the directory containing grr data.")

subparsers = parser.add_subparsers(
    title="subcommands", dest="subparser_name", description="valid subcommands")

# Subparsers.
parser_memory = subparsers.add_parser(
    "load_memory_drivers", help="Load memory drivers from disk to database.")

parser_generate_keys = subparsers.add_parser(
    "generate_keys", help="Generate crypto keys in the configuration.")

parser_repack_clients = subparsers.add_parser(
    "repack_clients",
    help="Repack the clients binaries with the current configuration.")

parser_initialize = subparsers.add_parser(
    "initialize",
    help="Interactively run all the required steps to setup a new GRR install.")


# Update an existing user.
parser_update_user = subparsers.add_parser(
    "update_user", help="Update user settings.")

parser_update_user.add_argument("username", help="Username to update.")

parser_update_user.add_argument(
    "--password", default=False, action="store_true",
    help="Reset the password for this user (will prompt for password).")

parser_update_user.add_argument(
    "--add_labels", default=[], action="append",
    help="Add labels to the user object. These are used to control access.")

parser_update_user.add_argument(
    "--delete_labels", default=[], action="append",
    help="Delete labels from the user object. These are used to control access."
)

parser_add_user = subparsers.add_parser(
    "add_user", help="Add a new user.")

parser_add_user.add_argument("username", help="Username to update.")

parser_add_user.add_argument(
    "--noadmin", default=False, action="store_true",
    help="Don't create the user as an administrator.")


def UpdateUser(username, password, add_labels=None, delete_labels=None, token=None):
  """Implementation of the update_user command."""
  print "Updating user %s" % username
  with aff4.FACTORY.Create("aff4:/users/%s" % username,
                           "GRRUser", mode="rw", token=token) as fd:
    # Note this accepts blank passwords as valid.
    if password is not None:
      fd.SetPassword(password)

    # Use sets to dedup input.
    current_labels = set()

    # Build a list of existing labels.
    for label in fd.GetLabels():
      current_labels.add(label.name)

    # Build a list of labels to be added.
    expanded_add_labels = set()
    if add_labels:
      for label in add_labels:
        # Split up any space or comma separated labels in the list.
        labels = label.split(",")
        expanded_add_labels.update(labels)

    # Build a list of labels to be removed.
    expanded_delete_labels = set()
    if delete_labels:
      for label in delete_labels:
        # Split up any space or comma separated labels in the list.
        labels = label.split(",")
        expanded_delete_labels.update(labels)

    # Set subtraction to remove labels being added and deleted at the same time.
    clean_add_labels = expanded_add_labels - expanded_delete_labels
    clean_del_labels = expanded_delete_labels - expanded_add_labels

    # Create final list using difference to only add new labels.
    final_add_labels = clean_add_labels - current_labels

    # Create final list using intersection to only remove existing labels.
    final_del_labels = clean_del_labels & current_labels

    if final_add_labels:
      fd.AddLabels(*final_add_labels, owner="GRR")

    if final_del_labels:
      fd.RemoveLabels(*final_del_labels, owner="GRR")

  ShowUser(username, token=token)

# Delete an existing user.
parser_update_user = subparsers.add_parser(
    "delete_user", help="Delete an user account.")

parser_update_user.add_argument("username", help="Username to update.")


def DeleteUser(username, token=None):
  try:
    aff4.FACTORY.Open("aff4:/users/%s" % username, "GRRUser", token=token)
  except aff4.InstantiationError:
    print "User %s not found." % username
    return

  aff4.FACTORY.Delete("aff4:/users/%s" % username, token=token)
  print "User %s has been deleted." % username

# Show user account.
parser_show_user = subparsers.add_parser(
    "show_user", help="Display user settings or list all users.")

parser_show_user.add_argument(
    "username", default=None, nargs="?",
    help="Username to display. If not specified, list all users.")


def ShowUser(username, token=None):
  """Implementation to the show_user command."""
  if username is None:
    fd = aff4.FACTORY.Open("aff4:/users", token=token)
    for user in fd.OpenChildren():
      if isinstance(user, users.GRRUser):
        print user.Describe()
  else:
    user = aff4.FACTORY.Open("aff4:/users/%s" % username, token=token)
    if isinstance(user, users.GRRUser):
      print user.Describe()
    else:
      print "User %s not found" % username


# Generate Keys Arguments
parser_generate_keys.add_argument(
    "--overwrite", default=False, action="store_true",
    help="Required to overwrite existing keys.")

# Repack arguments.
parser_repack_clients.add_argument(
    "--upload", default=True, action="store_false",
    help="Upload the client binaries to the datastore.")


# Parent parser used in other upload based parsers.
parser_upload_args = argparse.ArgumentParser(add_help=False)
parser_upload_signed_args = argparse.ArgumentParser(add_help=False)

# Upload arguments.
parser_upload_args.add_argument(
    "--file", help="The file to upload", required=True)

parser_upload_args.add_argument(
    "--dest_path", required=False, default=None,
    help="The destination path to upload the file to, specified in aff4: form,"
    "e.g. aff4:/config/test.raw")

parser_upload_args.add_argument(
    "--overwrite", default=False, action="store_true",
    help="Required to overwrite existing files.")

parser_upload_signed_args.add_argument(
    "--platform", required=True, choices=maintenance_utils.SUPPORTED_PLATFORMS,
    default="windows",
    help="The platform the file will be used on. This determines which signing"
    " keys to use, and the path on the server the file will be uploaded to.")

parser_upload_signed_args.add_argument(
    "--arch", required=True, choices=maintenance_utils.SUPPORTED_ARCHICTECTURES,
    default="amd64",
    help="The architecture the file will be used on. This determines "
    " the path on the server the file will be uploaded to.")

# Upload parsers.
parser_upload_raw = subparsers.add_parser(
    "upload_raw", parents=[parser_upload_args],
    help="Upload a raw file to an aff4 path.")

parser_upload_artifact = subparsers.add_parser(
    "upload_artifact", parents=[parser_upload_args],
    help="Upload a raw json artifact file.")


parser_upload_python = subparsers.add_parser(
    "upload_python", parents=[parser_upload_args, parser_upload_signed_args],
    help="Sign and upload a 'python hack' which can be used to execute code on "
    "a client.")

parser_upload_exe = subparsers.add_parser(
    "upload_exe", parents=[parser_upload_args, parser_upload_signed_args],
    help="Sign and upload an executable which can be used to execute code on "
    "a client.")

parser_upload_memory_driver = subparsers.add_parser(
    "upload_memory_driver",
    parents=[parser_upload_args, parser_upload_signed_args],
    help="Sign and upload a memory driver for a specific platform.")


def LoadMemoryDrivers(grr_dir, token=None):
  """Load memory drivers from disk to database."""
  for client_context in [["Platform:Darwin", "Arch:amd64"],
                         ["Platform:Windows", "Arch:i386"],
                         ["Platform:Windows", "Arch:amd64"]]:
    file_paths = config_lib.CONFIG.Get(
        "MemoryDriver.driver_files", context=client_context)
    aff4_paths = config_lib.CONFIG.Get(
        "MemoryDriver.aff4_paths", context=client_context)
    if len(file_paths) != len(aff4_paths):
      print "Length mismatch:"
      print "%s.", file_paths
      print "%s.", aff4_paths
      raise RuntimeError("Could not find all files/aff4 paths.")

    for file_path, aff4_path in zip(file_paths, aff4_paths):
      f_path = os.path.join(grr_dir, file_path)
      print "Signing and uploading %s to %s" % (f_path, aff4_path)
      up_path = maintenance_utils.UploadSignedDriverBlob(
          open(f_path).read(), aff4_path=aff4_path,
          client_context=client_context, token=token)
      print "uploaded %s" % up_path


def ImportConfig(filename, config):
  """Reads an old config file and imports keys and user accounts."""
  sections_to_import = ["PrivateKeys"]
  entries_to_import = ["Client.driver_signing_public_key",
                       "Client.executable_signing_public_key",
                       "CA.certificate",
                       "Frontend.certificate"]
  options_imported = 0
  old_config = config_lib.CONFIG.MakeNewConfig()
  old_config.Initialize(filename)

  for entry in old_config.raw_data.keys():
    try:
      section = entry.split(".")[0]
      if section in sections_to_import or entry in entries_to_import:
        config.Set(entry, old_config.Get(entry))
        print "Imported %s." % entry
        options_imported += 1

    except Exception as e:  # pylint: disable=broad-except
      print "Exception during import of %s: %s" % (entry, e)
  return options_imported


def GenerateDjangoKey(config):
  """Update a config with a random django key."""
  try:
    secret_key = config["AdminUI.django_secret_key"]
  except ConfigParser.NoOptionError:
    secret_key = "CHANGE_ME"  # This is the config file default.

  if not secret_key or secret_key.strip().upper() == "CHANGE_ME":
    key = utils.GeneratePassphrase(length=100)
    config.Set("AdminUI.django_secret_key", key)
  else:
    print "Not updating django_secret_key as it is already set."


def GenerateKeys(config):
  """Generate the keys we need for a GRR server."""
  if not hasattr(key_utils, "MakeCACert"):
    parser.error("Generate keys can only run with open source key_utils.")
  if (config.Get("PrivateKeys.server_key", default=None) and
      not flags.FLAGS.overwrite):
    raise RuntimeError("Config %s already has keys, use --overwrite to "
                       "override." % config.parser)

  print "Generating executable signing key"
  priv_key, pub_key = key_utils.GenerateRSAKey()
  config.Set("PrivateKeys.executable_signing_private_key", priv_key)
  config.Set("Client.executable_signing_public_key", pub_key)

  print "Generating driver signing key"
  priv_key, pub_key = key_utils.GenerateRSAKey()
  config.Set("PrivateKeys.driver_signing_private_key", priv_key)
  config.Set("Client.driver_signing_public_key", pub_key)

  print "Generating CA keys"
  ca_cert, ca_pk, _ = key_utils.MakeCACert()
  cipher = None
  config.Set("CA.certificate", ca_cert.as_pem())
  config.Set("PrivateKeys.ca_key", ca_pk.as_pem(cipher))

  print "Generating Server keys"
  server_cert, server_key = key_utils.MakeCASignedCert("grr", ca_pk, bits=2048)
  config.Set("Frontend.certificate", server_cert.as_pem())
  config.Set("PrivateKeys.server_key", server_key.as_pem(cipher))

  print "Generating Django Secret key (used for xsrf protection etc)"
  GenerateDjangoKey(config)


def RetryQuestion(question_text, output_re="", default_val=""):
  """Continually ask a question until the output_re is matched."""
  while True:
    if default_val:
      new_text = "%s [%s]: " % (question_text, default_val)
    else:
      new_text = "%s: " % question_text
    output = raw_input(new_text) or default_val
    output = output.strip()
    if not output_re or re.match(output_re, output):
      break
    else:
      print "Invalid input, must match %s" % output_re
  return output


def ConfigureBaseOptions(config):
  """Configure the basic options required to run the server."""

  print "We are now going to configure the server using a bunch of questions.\n"

  print """\nFor GRR to work each client has to be able to communicate with the
server. To do this we normally need a public dns name or IP address to
communicate with. In the standard configuration this will be used to host both
the client facing server and the admin user interface.\n"""
  print "Guessing public hostname of your server..."
  try:
    hostname = maintenance_utils.GuessPublicHostname()
    print "Using %s as public hostname" % hostname
  except (OSError, IOError):
    print "Sorry, we couldn't guess your public hostname"

  hostname = RetryQuestion("Please enter your public hostname e.g. "
                           "grr.example.com", "^([\\.A-Za-z0-9-]+)*$")

  print """\n\nServer URL
The Server URL specifies the URL that the clients will connect to
communicate with the server. This needs to be publically accessible. By default
this will be port 8080 with the URL ending in /control.
"""
  location = RetryQuestion("Server URL", "^http://.*/control$",
                           "http://%s:8080/control" % hostname)
  config.Set("Client.control_urls", [location])

  frontend_port = urlparse.urlparse(location).port or 80
  if frontend_port != config_lib.CONFIG.Get("Frontend.bind_port"):
    config.Set("Frontend.bind_port", frontend_port)
    print "\nSetting the frontend listening port to %d.\n" % frontend_port
    print "Please make sure that this matches your client settings.\n"

  print """\nUI URL:
The UI URL specifies where the Administrative Web Interface can be found.
"""
  ui_url = RetryQuestion("AdminUI URL", "^http://.*$",
                         "http://%s:8000" % hostname)
  config.Set("AdminUI.url", ui_url)

  print """\nMonitoring/Email domain name:
Emails concerning alerts or updates must be sent to this domain.
"""
  domain = RetryQuestion("Email domain", "^([\\.A-Za-z0-9-]+)*$",
                         "example.com")
  config.Set("Logging.domain", domain)

  print """\nMonitoring email address
Address where monitoring events get sent, e.g. crashed clients, broken server
etc.
"""
  email = RetryQuestion("Monitoring email", "",
                        "grr-monitoring@%s" % domain)
  config.Set("Monitoring.alert_email", email)

  print """\nEmergency email address
Address where high priority events such as an emergency ACL bypass are sent.
"""
  emergency_email = RetryQuestion("Monitoring emergency email", "",
                                  "grr-emergency@%s" % domain)
  config.Set("Monitoring.emergency_access_email", emergency_email)

  config.Write()
  print ("Configuration parameters set. You can edit these in %s" %
         config.parser)


def Initialize(config=None, token=None):
  """Initialize or update a GRR configuration."""

  print "Checking write access on config %s" % config.parser
  if not os.access(config.parser.filename, os.W_OK):
    raise IOError("Config not writeable (need sudo?)")

  print "\nStep 0: Importing Configuration from previous installation."
  options_imported = 0
  prev_config_file = config.Get("ConfigUpdater.old_config", default=None)
  if prev_config_file and os.access(prev_config_file, os.R_OK):
    print "Found config file %s." % prev_config_file
    if raw_input("Do you want to import this configuration?"
                 " [yN]: ").upper() == "Y":
      options_imported = ImportConfig(prev_config_file, config)
  else:
    print "No old config file found."

  print "\nStep 1: Key Generation"
  if config.Get("PrivateKeys.server_key", default=None):
    if options_imported > 0:
      print ("Since you have imported keys from another installation in the "
             "last step,\nyou probably do not want to generate new keys now.")
    if ((raw_input("You already have keys in your config, do you want to"
                   " overwrite them? [yN]: ").upper() or "N") == "Y"):
      flags.FLAGS.overwrite = True
      GenerateKeys(config)
  else:
    GenerateKeys(config)

  print "\nStep 2: Setting Basic Configuration Parameters"
  ConfigureBaseOptions(config)

  # Now load our modified config.
  startup.ConfigInit()

  print "\nStep 3: Adding Admin User"
  password = getpass.getpass(prompt="Please enter password for user 'admin': ")
  UpdateUser("admin", password, ["admin"], token=token)
  print "User admin added."

  print "\nStep 4: Uploading Memory Drivers to the Database"
  LoadMemoryDrivers(flags.FLAGS.share_dir, token=token)

  print "\nStep 5: Repackaging clients with new configuration."
  # We need to update the config to point to the installed templates now.
  config.Set("ClientBuilder.executables_path", os.path.join(
      flags.FLAGS.share_dir, "executables"))

  # Build debug binaries, then build release binaries.
  maintenance_utils.RepackAllBinaries(upload=True, debug_build=True, token=token)
  maintenance_utils.RepackAllBinaries(upload=True, token=token)

  print "\nInitialization complete, writing configuration."
  config.Write()
  print "Please restart the service for it to take effect.\n\n"


def UploadRaw(file_path, aff4_path, token=None):
  """Upload a file to the datastore."""
  full_path = rdfvalue.RDFURN(aff4_path).Add(os.path.basename(file_path))
<<<<<<< HEAD
  fd = aff4.FACTORY.Create(full_path, "AFF4Image", mode="w", token=token)
  fd.Write(open(file_path).read(1024*1024*30))
=======
  fd = aff4.FACTORY.Create(full_path, "AFF4Image", mode="w")
  fd.Write(open(file_path).read(1024 * 1024 * 30))
>>>>>>> b0f0ebc1
  fd.Close()
  return str(fd.urn)

def GetToken():
  #Extend for user authorization
  return rdfvalue.ACLToken(username="GRRConsole").SetUID()

def main(unused_argv):
  """Main."""
  token = GetToken()
  config_lib.CONFIG.AddContext("Commandline Context")
  config_lib.CONFIG.AddContext("ConfigUpdater Context")
  startup.Init()

  try:
    print "Using configuration %s" % config_lib.CONFIG.parser
  except AttributeError:
    raise RuntimeError("No valid config specified.")

  if flags.FLAGS.subparser_name == "load_memory_drivers":
    LoadMemoryDrivers(flags.FLAGS.share_dir, token=token)

  elif flags.FLAGS.subparser_name == "generate_keys":
    try:
      GenerateKeys(config_lib.CONFIG)
    except RuntimeError, e:
      # GenerateKeys will raise if keys exist and --overwrite is not set.
      print "ERROR: %s" % e
      sys.exit(1)
    config_lib.CONFIG.Write()

  elif flags.FLAGS.subparser_name == "repack_clients":
    maintenance_utils.RepackAllBinaries(upload=flags.FLAGS.upload,
                                        token=token)
    maintenance_utils.RepackAllBinaries(upload=flags.FLAGS.upload,
                                        debug_build=True,
                                        token=token)

  elif flags.FLAGS.subparser_name == "initialize":
    Initialize(config_lib.CONFIG, token=token)

  elif flags.FLAGS.subparser_name == "show_user":
    ShowUser(flags.FLAGS.username, token=token)

  elif flags.FLAGS.subparser_name == "update_user":
    password = None
    if flags.FLAGS.password:
      password = getpass.getpass(prompt="Please enter new password for '%s': " %
                                 flags.FLAGS.username)
    UpdateUser(flags.FLAGS.username, password, flags.FLAGS.add_labels,
               flags.FLAGS.delete_labels, token=token)

  elif flags.FLAGS.subparser_name == "delete_user":
    DeleteUser(flags.FLAGS.username, token=token)

  elif flags.FLAGS.subparser_name == "add_user":
    password = getpass.getpass(prompt="Please enter password for user '%s': " %
                               flags.FLAGS.username)
    labels = []
    if not flags.FLAGS.noadmin:
      labels.append("admin")
    UpdateUser(flags.FLAGS.username, password, labels, token=token)

  elif flags.FLAGS.subparser_name == "upload_python":
    content = open(flags.FLAGS.file).read(1024 * 1024 * 30)
    aff4_path = flags.FLAGS.dest_path
    if not aff4_path:
      python_hack_root_urn = config_lib.CONFIG.Get("Config.python_hack_root")
      aff4_path = python_hack_root_urn.Add(os.path.basename(flags.FLAGS.file))
    context = ["Platform:%s" % flags.FLAGS.platform.title(),
               "Client"]
    maintenance_utils.UploadSignedConfigBlob(content, aff4_path=aff4_path,
                                             client_context=context,
                                             token=token)

  elif flags.FLAGS.subparser_name == "upload_exe":
    content = open(flags.FLAGS.file).read(1024 * 1024 * 30)
    context = ["Platform:%s" % flags.FLAGS.platform.title(),
               "Client"]

    if flags.FLAGS.dest_path:
      dest_path = rdfvalue.RDFURN(flags.FLAGS.dest_path)
    else:
      dest_path = config_lib.CONFIG.Get(
          "Executables.aff4_path", context=context).Add(
              os.path.basename(flags.FLAGS.file))

    # Now upload to the destination.
    uploaded = maintenance_utils.UploadSignedConfigBlob(
        content, aff4_path=dest_path, client_context=context, token=token)

    print "Uploaded to %s" % dest_path

  elif flags.FLAGS.subparser_name == "upload_memory_driver":
    client_context = ["Platform:%s" % flags.FLAGS.platform.title(),
                      "Arch:%s" % flags.FLAGS.arch]
    content = open(flags.FLAGS.file).read(1024 * 1024 * 30)

    if flags.FLAGS.dest_path:
      uploaded = maintenance_utils.UploadSignedDriverBlob(
          content, aff4_path=flags.FLAGS.dest_path,
          client_context=client_context, token=token)

    else:
      uploaded = maintenance_utils.UploadSignedDriverBlob(
          content, client_context=client_context, token=token)

    print "Uploaded to %s" % uploaded

  elif flags.FLAGS.subparser_name == "upload_raw":
    if not flags.FLAGS.dest_path:
      flags.FLAGS.dest_path = aff4.ROOT_URN.Add("config").Add("raw")
    uploaded = UploadRaw(flags.FLAGS.file, flags.FLAGS.dest_path, token=token)
    print "Uploaded to %s" % uploaded

  elif flags.FLAGS.subparser_name == "upload_artifact":
    json.load(open(flags.FLAGS.file))  # Check it will parse.
    base_urn = aff4.ROOT_URN.Add("artifact_store")
    try:
      artifact.UploadArtifactYamlFile(
          open(flags.FLAGS.file).read(1000000), base_urn=base_urn, token=None,
          overwrite=flags.FLAGS.overwrite)
    except artifact_lib.ArtifactDefinitionError as e:
      print "Error %s. You may need to set --overwrite." % e

if __name__ == "__main__":
  flags.StartMain(main)<|MERGE_RESOLUTION|>--- conflicted
+++ resolved
@@ -497,13 +497,8 @@
 def UploadRaw(file_path, aff4_path, token=None):
   """Upload a file to the datastore."""
   full_path = rdfvalue.RDFURN(aff4_path).Add(os.path.basename(file_path))
-<<<<<<< HEAD
   fd = aff4.FACTORY.Create(full_path, "AFF4Image", mode="w", token=token)
-  fd.Write(open(file_path).read(1024*1024*30))
-=======
-  fd = aff4.FACTORY.Create(full_path, "AFF4Image", mode="w")
   fd.Write(open(file_path).read(1024 * 1024 * 30))
->>>>>>> b0f0ebc1
   fd.Close()
   return str(fd.urn)
 
