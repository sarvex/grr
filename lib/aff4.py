#!/usr/bin/env python
"""AFF4 interface implementation.

This contains an AFF4 data model implementation.
"""

import __builtin__
import abc
import StringIO
import time
import zlib


import logging

from grr.lib import access_control
from grr.lib import config_lib
from grr.lib import data_store
from grr.lib import lexer
from grr.lib import rdfvalue
from grr.lib import registry
from grr.lib import type_info
from grr.lib import utils
from grr.lib.rdfvalues import aff4_rdfvalues
from grr.lib.rdfvalues import crypto as rdf_crypto
from grr.lib.rdfvalues import grr_rdf
from grr.lib.rdfvalues import paths as rdf_paths
from grr.lib.rdfvalues import protodict as rdf_protodict
from grr.lib.rdfvalues import structs as rdf_structs


# Factor to convert from seconds to microseconds
MICROSECONDS = 1000000


# Age specifications for opening AFF4 objects.
NEWEST_TIME = "NEWEST_TIME"
ALL_TIMES = "ALL_TIMES"

# Just something to write on an index attribute to make it exist.
EMPTY_DATA = "X"

AFF4_PREFIXES = ["aff4:.*", "metadata:.*"]


class Error(Exception):
  pass


class LockError(Error):
  pass


class OversizedRead(Error, IOError):
  pass


class InstantiationError(Error, IOError):
  pass


class ChunkNotFoundError(IOError):
  pass


class BadGetAttributeError(Exception):
  pass


class Factory(object):
  """A central factory for AFF4 objects."""

  def __init__(self):
    # This is a relatively short lived cache of objects.
    self.cache = utils.AgeBasedCache(
        max_size=config_lib.CONFIG["AFF4.cache_max_size"],
        max_age=config_lib.CONFIG["AFF4.cache_age"])
    self.intermediate_cache = utils.AgeBasedCache(
        max_size=config_lib.CONFIG["AFF4.intermediate_cache_max_size"],
        max_age=config_lib.CONFIG["AFF4.intermediate_cache_age"])

    # Create a token for system level actions:
    self.root_token = access_control.ACLToken(username="GRRSystem",
                                              reason="Maintenance").SetUID()

    self.notification_rules = []
    self.notification_rules_timestamp = 0

  @classmethod
  def ParseAgeSpecification(cls, age):
    """Parses an aff4 age and returns a datastore age specification."""
    try:
      return (0, int(age))
    except (ValueError, TypeError):
      pass

    if age == NEWEST_TIME:
      return data_store.DB.NEWEST_TIMESTAMP
    elif age == ALL_TIMES:
      return data_store.DB.ALL_TIMESTAMPS
    elif len(age) == 2:
      start, end = age

      return (int(start), int(end))

    raise RuntimeError("Unknown age specification: %s" % age)

  def GetAttributes(self, urns, ignore_cache=False, token=None,
                    age=NEWEST_TIME):
    """Retrieves all the attributes for all the urns."""
    urns = set([utils.SmartUnicode(u) for u in urns])
    if not ignore_cache:
      for subject in list(urns):
        key = self._MakeCacheInvariant(subject, token, age)

        try:
          yield subject, self.cache.Get(key)
          urns.remove(subject)
        except KeyError:
          pass

    # If there are any urns left we get them from the database.
    if urns:
      for subject, values in data_store.DB.MultiResolveRegex(
          urns, AFF4_PREFIXES, timestamp=self.ParseAgeSpecification(age),
          token=token, limit=None):

        # Ensure the values are sorted.
        values.sort(key=lambda x: x[-1], reverse=True)

        key = self._MakeCacheInvariant(subject, token, age)
        self.cache.Put(key, values)

        yield utils.SmartUnicode(subject), values

  def SetAttributes(self, urn, attributes, to_delete, add_child_index=True,
                    sync=False, token=None):
    """Sets the attributes in the data store and update the cache."""
    # Force a data_store lookup next.
    try:
      # Expire all entries in the cache for this urn (for all tokens, and
      # timestamps)
      self.cache.ExpirePrefix(utils.SmartStr(urn) + ":")
    except KeyError:
      pass

    attributes[AFF4Object.SchemaCls.LAST] = [
        rdfvalue.RDFDatetime().Now().SerializeToDataStore()]
    to_delete.add(AFF4Object.SchemaCls.LAST)
    data_store.DB.MultiSet(urn, attributes, token=token,
                           replace=False, sync=sync, to_delete=to_delete)

    # TODO(user): This can run in the thread pool since its not time
    # critical.
    self._UpdateIndex(urn, attributes, add_child_index, token)

  def _UpdateIndex(self, urn, attributes, add_child_index, token):
    """Updates any indexes we need."""
    index = {}
    for attribute, values in attributes.items():
      if attribute.index:
        for value, _ in values:
          index.setdefault(attribute.index, []).append((attribute, value))

    if index:
      for index_urn, index_data in index.items():
        aff4index = self.Create(index_urn, "AFF4Index", mode="w", token=token)
        for attribute, value in index_data:
          aff4index.Add(urn, attribute, value)
        aff4index.Close()

    if add_child_index:
      self._UpdateChildIndex(urn, token)

  def _UpdateChildIndex(self, urn, token):
    """Update the child indexes.

    This function maintains the index for direct child relations. When we set
    an AFF4 path, we always add an attribute like
    index:dir/%(childname)s to its parent. This is written
    asynchronously to its parent.

    In order to query for all direct children of an AFF4 object, we then simple
    get the attributes which match the regex index:dir/.+ which are the
    direct children.

    Args:
      urn: The AFF4 object for which we update the index.

      token: The token to use.
    """
    try:
      # Create navigation aids by touching intermediate subject names.
      while urn.Path() != "/":
        basename = urn.Basename()
        dirname = rdfvalue.RDFURN(urn.Dirname())

        try:
          self.intermediate_cache.Get(urn)
          return
        except KeyError:
          data_store.DB.MultiSet(dirname, {
              AFF4Object.SchemaCls.LAST: [
                  rdfvalue.RDFDatetime().Now().SerializeToDataStore()],
              # This updates the directory index.
              "index:dir/%s" % utils.SmartStr(basename): [EMPTY_DATA],
          },
                                 token=token, replace=True, sync=False)

          self.intermediate_cache.Put(urn, 1)

          urn = dirname

    except access_control.UnauthorizedAccess:
      pass

  def _DeleteChildFromIndex(self, urn, token):
    try:
      # Create navigation aids by touching intermediate subject names.
      basename = urn.Basename()
      dirname = rdfvalue.RDFURN(urn.Dirname())

      try:
        self.intermediate_cache.ExpireObject(urn.Path())
      except KeyError:
        pass

      data_store.DB.DeleteAttributes(
          dirname, ["index:dir/%s" % utils.SmartStr(basename)], token=token,
          sync=False)
      data_store.DB.MultiSet(dirname, {
          AFF4Object.SchemaCls.LAST: [
              rdfvalue.RDFDatetime().Now().SerializeToDataStore()],
      }, token=token, replace=True, sync=False)

    except access_control.UnauthorizedAccess:
      pass

  def _ExpandURNComponents(self, urn, unique_urns):
    """This expands URNs.

    This method breaks the urn into all the urns from its path components and
    adds them to the set unique_urns.

    Args:
      urn: An RDFURN.
      unique_urns: A set to add the components of the urn to.
    """

    x = ROOT_URN
    for component in rdfvalue.RDFURN(urn).Path().split("/"):
      if component:
        x = x.Add(component)
        unique_urns.add(x)

  def _MakeCacheInvariant(self, urn, token, age):
    """Returns an invariant key for an AFF4 object.

    The object will be cached based on this key. This function is specifically
    extracted to ensure that we encapsulate all security critical aspects of the
    AFF4 object so that objects do not leak across security boundaries.

    Args:
       urn: The urn of the object.
       token: The access token used to receive the object.
       age: The age policy used to build this object. Should be one
            of ALL_TIMES, NEWEST_TIME or a range.

    Returns:
       A key into the cache.
    """
    return "%s:%s:%s" % (utils.SmartStr(urn), utils.SmartStr(token),
                         self.ParseAgeSpecification(age))

  def CreateWithLock(self, urn, aff4_type, token=None, age=NEWEST_TIME,
                     ignore_cache=False, force_new_version=True,
                     blocking=True, blocking_lock_timeout=10,
                     blocking_sleep_interval=1, lease_time=100):
    """Creates a new object and locks it.

    Similar to OpenWithLock below, this creates a locked object. The difference
    is that when you call CreateWithLock, the object does not yet have to exist
    in the data store.

    Args:
      urn: The object to create.
      aff4_type: The desired type for this object.
      token: The Security Token to use for opening this item.
      age: The age policy used to build this object. Only makes sense when mode
           has "r".
      ignore_cache: Bypass the aff4 cache.
      force_new_version: Forces the creation of a new object in the data_store.
      blocking: When True, wait and repeatedly try to grab the lock.
      blocking_lock_timeout: Maximum wait time when sync is True.
      blocking_sleep_interval: Sleep time between lock grabbing attempts. Used
          when blocking is True.
      lease_time: Maximum time the object stays locked. Lock will be considered
          released when this time expires.

    Returns:
      An AFF4 object of the desired type and mode.

    Raises:
      AttributeError: If the mode is invalid.
    """

    transaction = self._AcquireLock(
        urn, token=token, blocking=blocking,
        blocking_lock_timeout=blocking_lock_timeout,
        blocking_sleep_interval=blocking_sleep_interval,
        lease_time=lease_time)

    # Since we now own the data store subject, we can simply create the aff4
    # object in the usual way.
    obj = self.Create(urn, aff4_type, mode="rw", ignore_cache=ignore_cache,
                      token=token, age=age, force_new_version=force_new_version)

    # Keep the transaction around - when this object is closed, the transaction
    # will be committed.
    obj.transaction = transaction

    return obj

  def OpenWithLock(self, urn, aff4_type=None, token=None,
                   age=NEWEST_TIME, blocking=True, blocking_lock_timeout=10,
                   blocking_sleep_interval=1, lease_time=100):
    """Open given urn and locks it.

    Opens an object and locks it for 'lease_time' seconds. OpenWithLock can
    only be used in 'with ...' statement. The lock is released when code
    execution leaves 'with ...' block.

    The urn is always opened in "rw" mode. Symlinks are not followed in
    OpenWithLock() due to possible race conditions.

    Args:
      urn: The urn to open.
      aff4_type: If this optional parameter is set, we raise an
          InstantiationError if the object exists and is not an instance of this
          type. This check is important when a different object can be stored in
          this location.
      token: The Security Token to use for opening this item.
      age: The age policy used to build this object. Should be one of
         NEWEST_TIME, ALL_TIMES or a time range given as a tuple (start, end) in
         microseconds since Jan 1st, 1970.
      blocking: When True, wait and repeatedly try to grab the lock.
      blocking_lock_timeout: Maximum wait time when sync is True.
      blocking_sleep_interval: Sleep time between lock grabbing attempts. Used
          when blocking is True.
      lease_time: Maximum time the object stays locked. Lock will be considered
          released when this time expires.

    Raises:
      ValueError: The URN passed in is None.

    Returns:
      Context manager to be used in 'with ...' statement.
    """

    transaction = self._AcquireLock(
        urn, token=token, blocking=blocking,
        blocking_lock_timeout=blocking_lock_timeout,
        blocking_sleep_interval=blocking_sleep_interval,
        lease_time=lease_time)

    # Since we now own the data store subject, we can simply read the aff4
    # object in the usual way.
    obj = self.Open(urn, aff4_type=aff4_type, mode="rw", ignore_cache=True,
                    token=token, age=age, follow_symlinks=False)

    # Keep the transaction around - when this object is closed, the transaction
    # will be committed.
    obj.transaction = transaction

    return obj

  def _AcquireLock(self, urn, token=None, blocking=None,
                   blocking_lock_timeout=None, lease_time=None,
                   blocking_sleep_interval=None):
    """This actually acquires the lock for a given URN."""
    timestamp = time.time()

    if token is None:
      token = data_store.default_token

    if urn is None:
      raise ValueError("URN cannot be None")

    urn = rdfvalue.RDFURN(urn)

    # Try to get a transaction object on this subject. Note that if another
    # transaction object exists, this will raise TransactionError, and we will
    # keep retrying until we can get the lock.
    while True:
      try:
        transaction = data_store.DB.Transaction(urn, lease_time=lease_time,
                                                token=token)
        break
      except data_store.TransactionError as e:
        if not blocking or time.time() - timestamp > blocking_lock_timeout:
          raise LockError(e)
        else:
          time.sleep(blocking_sleep_interval)

    return transaction

  def Copy(self, old_urn, new_urn, age=NEWEST_TIME, token=None, limit=None,
           sync=False):
    """Make a copy of one AFF4 object to a different URN."""
    if token is None:
      token = data_store.default_token

    values = {}
    for predicate, value, ts in data_store.DB.ResolveRegex(
        old_urn, AFF4_PREFIXES,
        timestamp=self.ParseAgeSpecification(age),
        token=token, limit=limit):
      values.setdefault(predicate, []).append((value, ts))

    if values:
      data_store.DB.MultiSet(new_urn, values,
                             token=token, replace=False,
                             sync=sync)

  def Open(self, urn, aff4_type=None, mode="r", ignore_cache=False,
           token=None, local_cache=None, age=NEWEST_TIME, follow_symlinks=True):
    """Opens the named object.

    This instantiates the object from the AFF4 data store.
    Note that the root aff4:/ object is a container for all other
    objects. Opening it for reading will instantiate a AFF4Volume instance, even
    if the row does not exist.

    The mode parameter specifies, how the object should be opened. A read only
    mode will raise when calling Set() on it, while a write only object will
    never read from the data store. Note that its impossible to open an object
    with pure write support (since we have no idea what type it should be
    without reading the data base) - use Create() instead for purely write mode.

    Args:
      urn: The urn to open.

      aff4_type: If this parameter is set, we raise an IOError if
          the object is not an instance of this type. This check is important
          when a different object can be stored in this location. If mode is
          "w", this parameter will determine the type of the object and is
          mandatory.

      mode: The mode to open the file with.
      ignore_cache: Forces a data store read.
      token: The Security Token to use for opening this item.
      local_cache: A dict containing a cache as returned by GetAttributes. If
                   set, this bypasses the factory cache.

      age: The age policy used to build this object. Should be one of
         NEWEST_TIME, ALL_TIMES or a time range given as a tuple (start, end) in
         microseconds since Jan 1st, 1970.

      follow_symlinks: If object opened is a symlink, follow it.

    Returns:
      An AFF4Object instance.

    Raises:
      IOError: If the object is not of the required type.
      AttributeError: If the requested mode is incorrect.
    """
    if mode not in ["w", "r", "rw"]:
      raise AttributeError("Invalid mode %s" % mode)

    if mode == "w":
      if aff4_type is None:
        raise AttributeError("Need a type to open in write only mode.")
      return self.Create(urn, aff4_type, mode=mode, token=token, age=age,
                         ignore_cache=ignore_cache, force_new_version=False)

    urn = rdfvalue.RDFURN(urn)

    if token is None:
      token = data_store.default_token

    if "r" in mode and (local_cache is None or urn not in local_cache):
      # Warm up the cache. The idea is to prefetch all the path components in
      # the same round trip and make sure this data is in cache, so that as each
      # AFF4 object is instantiated it can read attributes from cache rather
      # than round tripping to the data store.
      unique_urn = set()
      self._ExpandURNComponents(urn, unique_urn)
      local_cache = dict(
          self.GetAttributes(unique_urn,
                             age=age, ignore_cache=ignore_cache,
                             token=token))

    # Read the row from the table. We know the object already exists if there is
    # some data in the local_cache already for this object.
    result = AFF4Object(urn, mode=mode, token=token, local_cache=local_cache,
                        age=age, follow_symlinks=follow_symlinks,
<<<<<<< HEAD
                        aff4_type=aff4_type, object_exists=bool(local_cache.get(urn)))
=======
                        aff4_type=aff4_type,
                        object_exists=bool(local_cache.get(urn)))
>>>>>>> 6bae99f9

    # Now we have a AFF4Object, turn it into the type it is currently supposed
    # to be as specified by Schema.TYPE.
    existing_type = result.Get(result.Schema.TYPE, default="AFF4Volume")
    if existing_type:
      result = result.Upgrade(existing_type)

    if (aff4_type is not None and
        not isinstance(result, AFF4Object.classes[aff4_type])):
      raise InstantiationError(
          "Object %s is of type %s, but required_type is %s" % (
              urn, result.__class__.__name__, aff4_type))

    return result

  def MultiOpen(self, urns, mode="rw", ignore_cache=False, token=None,
                aff4_type=None, age=NEWEST_TIME):
    """Opens a bunch of urns efficiently."""
    if token is None:
      token = data_store.default_token

    if mode not in ["w", "r", "rw"]:
      raise RuntimeError("Invalid mode %s" % mode)

    self.aff4_type = aff4_type

    symlinks = []
    for urn, values in self.GetAttributes(urns, token=token, age=age):
      try:
        obj = self.Open(urn, mode=mode, ignore_cache=ignore_cache, token=token,
                        local_cache={urn: values}, aff4_type=aff4_type, age=age,
                        follow_symlinks=False)
        if isinstance(obj, AFF4Symlink):
          target = obj.Get(obj.Schema.SYMLINK_TARGET)
          if target is not None:
            symlinks.append(target)
        else:
          yield obj
      except IOError:
        pass

    if symlinks:
      for obj in self.MultiOpen(symlinks, mode=mode, ignore_cache=ignore_cache,
                                token=token, aff4_type=aff4_type, age=age):
        yield obj

  def OpenDiscreteVersions(self, urn, mode="r", ignore_cache=False, token=None,
                           local_cache=None, age=ALL_TIMES,
                           follow_symlinks=True):
    """Returns all the versions of the object as AFF4 objects.

    Args:
      urn: The urn to open.
      mode: The mode to open the file with.
      ignore_cache: Forces a data store read.
      token: The Security Token to use for opening this item.
      local_cache: A dict containing a cache as returned by GetAttributes. If
                   set, this bypasses the factory cache.

      age: The age policy used to build this object. Should be one of
         ALL_TIMES or a time range
      follow_symlinks: If object opened is a symlink, follow it.

    Yields:
      An AFF4Object for each version.

    Raises:
      IOError: On bad open or wrong time range specified.

    This iterates through versions of an object, returning the newest version
    first, then each older version until the beginning of time.

    Note that versions are defined by changes to the TYPE attribute, and this
    takes the version between two TYPE attributes.
    In many cases as a user you don't want this, as you want to be returned an
    object with as many attributes as possible, instead of the subset of them
    that were Set between these two times.
    """
    if age == NEWEST_TIME or len(age) == 1:
      raise IOError("Bad age policy NEWEST_TIME for OpenDiscreteVersions.")
    if len(age) == 2:
      oldest_age = age[1]
    else:
      oldest_age = 0
    aff4object = FACTORY.Open(urn, mode=mode, ignore_cache=ignore_cache,
                              token=token, local_cache=local_cache, age=age,
                              follow_symlinks=follow_symlinks)

    # TYPE is always written last so we trust it to bound the version.
    # Iterate from newest to oldest.
    type_iter = aff4object.GetValuesForAttribute(aff4object.Schema.TYPE)
    version_list = [(t.age, str(t)) for t in type_iter]
    version_list.append((oldest_age, None))

    for i in range(0, len(version_list) - 1):
      age_range = (version_list[i + 1][0], version_list[i][0])
      # Create a subset of attributes for use in the new object that represents
      # this version.
      clone_attrs = {}
      for k, values in aff4object.synced_attributes.iteritems():
        reduced_v = []
        for v in values:
          if v.age > age_range[0] and v.age <= age_range[1]:
            reduced_v.append(v)
        clone_attrs.setdefault(k, []).extend(reduced_v)

      obj_cls = AFF4Object.classes[version_list[i][1]]
      new_obj = obj_cls(urn, mode=mode, parent=aff4object.parent,
                        clone=clone_attrs, token=token, age=age_range,
                        local_cache=local_cache,
                        follow_symlinks=follow_symlinks)
      new_obj.Initialize()  # This is required to set local attributes.
      yield new_obj

  def Stat(self, urns, token=None):
    """Returns metadata about all urns.

    Currently the metadata include type, and last update time.

    Args:
      urns: The urns of the objects to open.
      token: The token to use.

    Yields:
      A dict of metadata.

    Raises:
      RuntimeError: A string was passed instead of an iterable.
    """
    if token is None:
      token = data_store.default_token

    if isinstance(urns, basestring):
      raise RuntimeError("Expected an iterable, not string.")
    for subject, values in data_store.DB.MultiResolveRegex(
        urns, ["aff4:type"], token=token):
      yield dict(urn=rdfvalue.RDFURN(subject), type=values[0])

  def Create(self, urn, aff4_type, mode="w", token=None, age=NEWEST_TIME,
             ignore_cache=False, force_new_version=True, object_exists=False):
    """Creates the urn if it does not already exist, otherwise opens it.

    If the urn exists and is of a different type, this will also promote it to
    the specified type.

    Args:
      urn: The object to create.
      aff4_type: The desired type for this object.
      mode: The desired mode for this object.
      token: The Security Token to use for opening this item.
      age: The age policy used to build this object. Only makes sense when mode
           has "r".
      ignore_cache: Bypass the aff4 cache.
      force_new_version: Forces the creation of a new object in the data_store.

    Returns:
      An AFF4 object of the desired type and mode.

    Raises:
      AttributeError: If the mode is invalid.
    """
    if mode not in ["w", "r", "rw"]:
      raise AttributeError("Invalid mode %s" % mode)

    if token is None:
      token = data_store.default_token

    if urn is not None:
      urn = rdfvalue.RDFURN(urn)

    if "r" in mode:
      # Check to see if an object already exists.
      try:
        existing = self.Open(
            urn, mode=mode, token=token, age=age,
            ignore_cache=ignore_cache)

        result = existing.Upgrade(aff4_type)

        # We can't pass aff4_type into the Open call since it will raise with a
        # type mismatch. We set it like this so BadGetAttributeError checking
        # works.
        if aff4_type:
          result.aff4_type = aff4_type

        if force_new_version and existing.Get(result.Schema.TYPE) != aff4_type:
          result.ForceNewVersion()
        return result
      except IOError:
        pass

    # Object does not exist, just make it.
    cls = AFF4Object.classes[str(aff4_type)]
    result = cls(urn, mode=mode, token=token, age=age, aff4_type=aff4_type,
                 object_exists=object_exists)
    result.Initialize()
    if force_new_version:
      result.ForceNewVersion()

    return result

  def Delete(self, urn, token=None, limit=None):
    """Drop all the information about this object.

    DANGEROUS! This recursively deletes all objects contained within the
    specified URN.

    Args:
      urn: The object to remove.
      token: The Security Token to use for opening this item.
      limit: The total number of objects to remove. Default is None, which
             means no limit will be enforced.
    Raises:
      RuntimeError: If the urn is too short. This is a safety check to ensure
      the root is not removed.
    """
    if token is None:
      token = data_store.default_token

    urn = rdfvalue.RDFURN(urn)
    if len(urn.Path()) < 1:
      raise RuntimeError("URN %s too short. Please enter a valid URN" % urn)

    # Get all the children (not only immediate ones, but the whole subtree)
    # from the index.
    all_urns = [urn]
    subjects_to_check = [urn]

    # To make the implementation more efficient we first collect urns of all
    # the children objects in the subtree of the urn to be deleted.
    while True:
      found_children = []
      for _, children in FACTORY.MultiListChildren(
          subjects_to_check, token=token):
        found_children.extend(children)
        all_urns.extend(children)

      if not found_children:
        break

      subjects_to_check = found_children

      if limit and len(all_urns) >= limit:
        logging.warning(u"Removed object has more children than the limit: %s",
                        urn)
        all_urns = all_urns[:limit]
        break

    logging.info(u"Found %d objects to remove when removing %s",
                 len(all_urns), urn)

    # Only the index of the parent object should be updated. Everything
    # below the target object (along with indexes) is going to be
    # deleted.
    self._DeleteChildFromIndex(urn, token)

    for urn_to_delete in all_urns:
      logging.debug(u"Removing %s", urn_to_delete)

      try:
        self.intermediate_cache.ExpireObject(urn_to_delete.Path())
      except KeyError:
        pass
      data_store.DB.DeleteSubject(urn_to_delete, token=token, sync=False)

    # Ensure this is removed from the cache as well.
    self.Flush()

    # Do not remove the index or deeper objects may become unnavigable.
    logging.info("Removed %d objects", len(all_urns))

  def RDFValue(self, name):
    return rdfvalue.RDFValue.classes.get(name)

  def AFF4Object(self, name):
    return AFF4Object.classes.get(name)

  def Merge(self, first, second):
    """Merge two AFF4 objects and return a new object.

    Args:
      first: The first object (Can be None).
      second: The second object (Can be None).

    Returns:
      A new object with the type of the latest object, but with both first and
      second's attributes.
    """
    if first is None: return second
    if second is None: return first

    # Make first the most recent object, and second the least recent:
    if first.Get("type").age < second.Get("type").age:
      first, second = second, first

    # Merge the attributes together.
    for k, v in second.synced_attributes.iteritems():
      first.synced_attributes.setdefault(k, []).extend(v)

    for k, v in second.new_attributes.iteritems():
      first.new_attributes.setdefault(k, []).extend(v)

    return first

  def MultiListChildren(self, urns, token=None, limit=None, age=NEWEST_TIME):
    """Lists bunch of directories efficiently.

    Args:
      urns: List of urns to list children.
      token: Security token.
      limit: Max number of children to list (NOTE: this is per urn).
      age: The age of the items to retrieve. Should be one of ALL_TIMES,
           NEWEST_TIME or a range.

    Yields:
       Tuples of Subjects and a list of children urns of a given subject.
    """
    index_prefix = "index:dir/"
    for subject, values in data_store.DB.MultiResolveRegex(
        urns, index_prefix + ".+", token=token,
        timestamp=Factory.ParseAgeSpecification(age),
        limit=limit):

      subject_result = []
      for predicate, _, timestamp in values:
        urn = rdfvalue.RDFURN(subject).Add(predicate[len(index_prefix):])
        urn.age = rdfvalue.RDFDatetime(timestamp)
        subject_result.append(urn)

      yield subject, subject_result

  def Flush(self):
    data_store.DB.Flush()
    self.cache.Flush()
    self.intermediate_cache.Flush()

  def UpdateNotificationRules(self):
    fd = self.Open(rdfvalue.RDFURN("aff4:/config/aff4_rules"), mode="r",
                   token=self.root_token)
    self.notification_rules = [rule for rule in fd.OpenChildren()
                               if isinstance(rule, AFF4NotificationRule)]

  def NotifyWriteObject(self, aff4_object):
    current_time = time.time()
    if (current_time - self.notification_rules_timestamp >
        config_lib.CONFIG["AFF4.notification_rules_cache_age"]):
      self.notification_rules_timestamp = current_time
      self.UpdateNotificationRules()

    for rule in self.notification_rules:
      try:
        rule.OnWriteObject(aff4_object)
      except Exception, e:  # pylint: disable=broad-except
        logging.error("Error while applying the rule: %s", e)


class Attribute(object):
  """AFF4 schema attributes are instances of this class."""

  description = ""

  # A global registry of attributes by name. This ensures we do not accidentally
  # define the same attribute with conflicting types.
  PREDICATES = {}

  # A human readable name to be used in filter queries.
  NAMES = {}

  def __init__(self, predicate, attribute_type=rdfvalue.RDFString,
               description="", name=None, _copy=False, default=None, index=None,
               versioned=True, lock_protected=False,
               creates_new_object_version=True):
    """Constructor.

    Args:
       predicate: The name of this attribute - must look like a URL
             (e.g. aff4:contains). Will be used to store the attribute.
       attribute_type: The RDFValue type of this attributes.
       description: A one line description of what this attribute represents.
       name: A human readable name for the attribute to be used in filters.
       _copy: Used internally to create a copy of this object without
          registering.
       default: A default value will be returned if the attribute is not set on
          an object. This can be a constant or a callback which receives the fd
          itself as an arg.
       index: The name of the index to use for this attribute. If None, the
          attribute will not be indexed.
       versioned: Should this attribute be versioned? Non-versioned attributes
          always overwrite other versions of the same attribute.
       lock_protected: If True, this attribute may only be set if the object was
          opened via OpenWithLock().
       creates_new_object_version: If this is set, a write to this attribute
          will also write a new version of the parent attribute. This should be
          False for attributes where lots of entries are collected like logs.
    """
    self.name = name
    self.predicate = predicate
    self.attribute_type = attribute_type
    self.description = description
    self.default = default
    self.index = index
    self.versioned = versioned
    self.lock_protected = lock_protected
    self.creates_new_object_version = creates_new_object_version

    # Field names can refer to a specific component of an attribute
    self.field_names = []

    if not _copy:
      # Check the attribute registry for conflicts
      try:
        old_attribute = Attribute.PREDICATES[predicate]
        if old_attribute.attribute_type != attribute_type:
          msg = "Attribute %s defined with conflicting types (%s, %s)" % (
              predicate, old_attribute.attribute_type.__class__.__name__,
              attribute_type.__class__.__name__)
          logging.error(msg)
          raise RuntimeError(msg)
      except KeyError:
        pass

      # Register
      self.PREDICATES[predicate] = self
      if name:
        self.NAMES[name] = self

  def Copy(self):
    """Return a copy without registering in the attribute registry."""
    return Attribute(self.predicate, self.attribute_type, self.description,
                     self.name, _copy=True)

  def __call__(self, semantic_value=None, **kwargs):
    """A shortcut allowing us to instantiate a new type from an attribute."""
    result = semantic_value

    if semantic_value is None:
      result = self.attribute_type(**kwargs)

    # Coerce the value into the required type if needed.
    elif not isinstance(semantic_value, self.attribute_type):
      result = self.attribute_type(semantic_value, **kwargs)

    # We try to reuse the provided value and tag it as belonging to this
    # attribute. However, if the value is reused, we must make a copy.
    if getattr(result, "attribute_instance", None):
      result = result.Copy()

    result.attribute_instance = self

    return result

  def __str__(self):
    return self.predicate

  def __repr__(self):
    return "<Attribute(%s, %s)>" % (self.name, self.predicate)

  def __hash__(self):
    return hash(self.predicate)

  def __eq__(self, other):
    return str(self.predicate) == str(other)

  def __ne__(self, other):
    return str(self.predicate) != str(other)

  def __getitem__(self, item):
    result = self.Copy()
    result.field_names = item.split(".")

    return result

  def __len__(self):
    return len(self.field_names)

  def Fields(self):
    return self.attribute_type.Fields()

  @classmethod
  def GetAttributeByName(cls, name):
    # Support attribute names with a . in them:
    try:
      if "." in name:
        name, field = name.split(".", 1)
        return cls.NAMES[name][field]

      return cls.NAMES[name]
    except KeyError:
      raise AttributeError("Invalid attribute %s" % name)

  def GetRDFValueType(self):
    """Returns this attribute's RDFValue class."""
    result = self.attribute_type
    for field_name in self.field_names:
      # Support the new semantic protobufs.
      if issubclass(result, rdf_structs.RDFProtoStruct):
        try:
          result = result.type_infos.get(field_name).type
        except AttributeError:
          raise AttributeError("Invalid attribute %s" % field_name)
      else:
        # TODO(user): Remove and deprecate.
        # Support for the old RDFProto.
        result = result.rdf_map.get(field_name, rdfvalue.RDFString)

    return result

  def _GetSubField(self, value, field_names):
    for field_name in field_names:
      if value.HasField(field_name):
        value = getattr(value, field_name, None)
      else:
        value = None
        break

    if value is not None:
      yield value

  def GetSubFields(self, fd, field_names):
    """Gets all the subfields indicated by field_names.

    This resolves specifications like "Users.special_folders.app_data" where for
    each entry in the Users protobuf the corresponding app_data folder entry
    should be returned.

    Args:
      fd: The base RDFValue or Array.
      field_names: A list of strings indicating which subfields to get.
    Yields:
      All the subfields matching the field_names specification.
    """

    if isinstance(fd, rdf_protodict.RDFValueArray):
      for value in fd:
        for res in self._GetSubField(value, field_names):
          yield res
    else:
      for res in self._GetSubField(fd, field_names):
        yield res

  def GetValues(self, fd):
    """Return the values for this attribute as stored in an AFF4Object."""
    result = None
    for result in fd.new_attributes.get(self, []):
      # We need to interpolate sub fields in this rdfvalue.
      if self.field_names:
        for x in self.GetSubFields(result, self.field_names):
          yield x

      else:
        yield result

    for result in fd.synced_attributes.get(self, []):
      result = result.ToRDFValue()

      # We need to interpolate sub fields in this rdfvalue.
      if result is not None:
        if self.field_names:
          for x in self.GetSubFields(result, self.field_names):
            yield x

        else:
          yield result

    if result is None:
      default = self.GetDefault(fd)
      if default is not None:
        yield default

  def GetDefault(self, fd=None, default=None):
    """Returns a default attribute if it is not set."""
    if callable(self.default):
      return self.default(fd)

    if self.default is not None:
      # We can't return mutable objects here or the default might change for all
      # objects of this class.
      if isinstance(self.default, rdfvalue.RDFValue):
        default = self.default.Copy()
        default.attribute_instance = self
        return self(default)
      else:
        return self(self.default)

    if isinstance(default, rdfvalue.RDFValue):
      default = default.Copy()
      default.attribute_instance = self

    return default


class SubjectAttribute(Attribute):
  """An attribute which virtualises the subject."""

  def __init__(self):
    Attribute.__init__(self, "aff4:subject",
                       rdfvalue.Subject, "A subject pseudo attribute",
                       "subject")

  def GetValues(self, fd):
    return [rdfvalue.Subject(fd.urn)]


class AFF4Attribute(rdfvalue.RDFString):
  """An AFF4 attribute name."""

  def Validate(self):
    try:
      Attribute.GetAttributeByName(self._value)
    except (AttributeError, KeyError):
      raise type_info.TypeValueError(
          "Value %s is not an AFF4 attribute name" % self._value)


class ClassProperty(property):
  """A property which comes from the class object."""

  def __get__(self, _, owner):
    return self.fget.__get__(None, owner)()


class ClassInstantiator(property):
  """A property which instantiates the class on getting."""

  def __get__(self, _, owner):
    return self.fget()


class LazyDecoder(object):
  """An object which delays serialize and unserialize as late as possible.

  The current implementation requires the proxied object to be immutable.
  """

  def __init__(self, rdfvalue_cls=None, serialized=None, age=None,
               decoded=None):
    self.rdfvalue_cls = rdfvalue_cls
    self.serialized = serialized
    self.age = age
    self.decoded = decoded

  def ToRDFValue(self):
    if self.decoded is None:
      try:
        self.decoded = self.rdfvalue_cls(initializer=self.serialized,
                                         age=self.age)
      except rdfvalue.DecodeError:
        return None

    return self.decoded

  def FromRDFValue(self):
    return self.serialized


class AFF4Object(object):
  """Base class for all objects."""

  # We are a registered class.
  __metaclass__ = registry.MetaclassRegistry
  include_plugins_as_attributes = True

  # This property is used in GUIs to define behaviours. These can take arbitrary
  # values as needed. Behaviours are read only and set in the class definition.
  _behaviours = frozenset()

  # Should this object be synced back to the data store.
  _dirty = False

  # The data store transaction this object uses while it is being locked.
  transaction = None

  @property
  def locked(self):
    """Is this object currently locked?"""
    return self.transaction is not None

  @ClassProperty
  @classmethod
  def behaviours(cls):  # pylint: disable=g-bad-name
    return cls._behaviours

  # URN of the index for labels for generic AFF4Objects.
  labels_index_urn = rdfvalue.RDFURN("aff4:/index/labels/generic")

  # We define the parts of the schema for each AFF4 Object as an internal
  # class. As new objects extend this, they can add more attributes to their
  # schema by extending their parents. Note that the class must be named
  # SchemaCls.
  class SchemaCls(object):
    """The standard AFF4 schema."""

    # We use child indexes to navigate the direct children of an object.
    # If the additional storage requirements for the indexes are not worth it
    # then ADD_CHILD_INDEX should be False. Note however that it will no longer
    # be possible to find all the children of the parent object.
    ADD_CHILD_INDEX = True

    TYPE = Attribute("aff4:type", rdfvalue.RDFString,
                     "The name of the AFF4Object derived class.", "type")

    SUBJECT = SubjectAttribute()

    STORED = Attribute("aff4:stored", rdfvalue.RDFURN,
                       "The AFF4 container inwhich this object is stored.")

    LAST = Attribute("metadata:last", rdfvalue.RDFDatetime,
                     "The last time any attribute of this object was written.",
                     creates_new_object_version=False)

    # Note labels should not be Set directly but should be manipulated via
    # the AddLabels method.
    DEPRECATED_LABEL = Attribute("aff4:labels", grr_rdf.LabelList,
                                 "DEPRECATED: used LABELS instead.",
                                 "DEPRECATED_Labels",
                                 creates_new_object_version=False,
                                 versioned=False)

    LABELS = Attribute("aff4:labels_list", aff4_rdfvalues.AFF4ObjectLabelsList,
                       "Any object can have labels applied to it.", "Labels",
                       creates_new_object_version=False, versioned=False)

    LEASED_UNTIL = Attribute("aff4:lease", rdfvalue.RDFDatetime,
                             "The time until which the object is leased by a "
                             "particular caller.", versioned=False,
                             creates_new_object_version=False)

    LAST_OWNER = Attribute("aff4:lease_owner", rdfvalue.RDFString,
                           "The owner of the lease.", versioned=False,
                           creates_new_object_version=False)

    def __init__(self, aff4_type=None):
      """Init.

      Args:
        aff4_type: aff4 type string e.g. "VFSGRRClient" if specified by the user
          when the aff4 object was created. Or None.
      """
      self.aff4_type = aff4_type

    @classmethod
    def ListAttributes(cls):
      for attr in dir(cls):
        attr = getattr(cls, attr)
        if isinstance(attr, Attribute):
          yield attr

    @classmethod
    def GetAttribute(cls, name):
      for i in cls.ListAttributes():
        # Attributes are accessible by predicate or name
        if i.name == name or i.predicate == name:
          return i

    def __getattr__(self, attr):
      """Handle unknown attributes.

      Often the actual object returned is not the object that is expected. In
      those cases attempting to retrieve a specific named attribute would
      normally raise, e.g.:

      fd = aff4.FACTORY.Open(urn)
      fd.Get(fd.Schema.DOESNTEXIST, default_value)

      In this case we return None to ensure that the default is chosen.

      However, if the caller specifies a specific aff4_type, they expect the
      attributes of that object. If they are referencing a non-existent
      attribute this is an error and we should raise, e.g.:

      fd = aff4.FACTORY.Open(urn, aff4_type="something")
      fd.Get(fd.Schema.DOESNTEXIST, default_value)

      Args:
        attr: Some ignored attribute.
      Raises:
        BadGetAttributeError: if the object was opened with a specific type
      """
      if self.aff4_type:
        raise BadGetAttributeError(
            "Attribute does not exist on object opened with aff4_type %s" %
            self.aff4_type)

      return None

  # Make sure that when someone references the schema, they receive an instance
  # of the class.
  @property
  def Schema(self):  # pylint: disable=g-bad-name
    return self.SchemaCls(self.aff4_type)

  def __init__(self, urn, mode="r", parent=None, clone=None, token=None,
               local_cache=None, age=NEWEST_TIME, follow_symlinks=True,
               aff4_type=None, object_exists=False):
    if urn is not None:
      urn = rdfvalue.RDFURN(urn)
    self.urn = urn
    self.mode = mode
    self.parent = parent
    self.token = token
    self.age_policy = age
    self.follow_symlinks = follow_symlinks
    self.lock = utils.PickleableLock()

    # The object already exists in the data store - we do not need to update
    # indexes.
    self.object_exists = object_exists

    # This flag will be set whenever an attribute is changed that has the
    # creates_new_object_version flag set.
    self._new_version = False

    # Mark out attributes to delete when Flushing()
    self._to_delete = set()

    # Cached index object for Label handling.
    self._labels_index = None

    # If an explicit aff4 type is requested we store it here so we know to
    # verify aff4 attributes exist in the schema at Get() time.
    self.aff4_type = aff4_type

    # We maintain two attribute caches - self.synced_attributes reflects the
    # attributes which are synced with the data_store, while self.new_attributes
    # are new attributes which still need to be flushed to the data_store. When
    # this object is instantiated we populate self.synced_attributes with the
    # data_store, while the finish method flushes new changes.
    if clone is not None:
      if isinstance(clone, dict):
        # Just use these as the attributes, do not go to the data store. This is
        # a quick way of creating an object with data which was already fetched.
        self.new_attributes = {}
        self.synced_attributes = clone

      elif isinstance(clone, AFF4Object):
        # We were given another object to clone - we do not need to access the
        # data_store now.
        self.new_attributes = clone.new_attributes.copy()
        self.synced_attributes = clone.synced_attributes.copy()

      else:
        raise RuntimeError("Cannot clone from %s." % clone)
    else:
      self.new_attributes = {}
      self.synced_attributes = {}

      if "r" in mode:
        if local_cache:
          try:
            for attribute, value, ts in local_cache[utils.SmartUnicode(urn)]:
              self.DecodeValueFromAttribute(attribute, value, ts)
          except KeyError:
            pass
        else:
          # Populate the caches from the data store.
          for urn, values in FACTORY.GetAttributes([urn], age=age,
                                                   token=self.token):
            for attribute_name, value, ts in values:
              self.DecodeValueFromAttribute(attribute_name, value, ts)

    if clone is None:
      self.Initialize()

  def Initialize(self):
    """The method is called after construction to initialize the object.

    This will be called after construction, and each time the object is
    unserialized from the datastore.

    An AFF4 object contains attributes which can be populated from the
    database. This method is called to obtain a fully fledged object from
    a collection of attributes.
    """

  def DecodeValueFromAttribute(self, attribute_name, value, ts):
    """Given a serialized value, decode the attribute.

    Only attributes which have been previously defined are permitted.

    Args:
       attribute_name: The string name of the attribute.
       value: The serialized attribute value.
       ts: The timestamp of this attribute.
    """
    try:
      # Get the Attribute object from our schema.
      attribute = Attribute.PREDICATES[attribute_name]
      cls = attribute.attribute_type
      self._AddAttributeToCache(attribute, LazyDecoder(cls, value, ts),
                                self.synced_attributes)
    except KeyError:
      pass
    # TODO(user): uncomment as soon as some messages-flood protection
    # mechanisms are implemented in logging.debug().
    # if not attribute_name.startswith("index:"):
    #   logging.debug("Attribute %s not defined, skipping.", attribute_name)
    except (ValueError, rdfvalue.DecodeError):
      logging.debug("%s: %s invalid encoding. Skipping.",
                    self.urn, attribute_name)

  def _AddAttributeToCache(self, attribute_name, value, cache):
    """Helper to add a new attribute to a cache."""
    # If there's another value in cache with the same timestamp, the last added
    # one takes precedence. This helps a lot in tests that use FakeTime.
    attribute_list = cache.setdefault(attribute_name, [])
    if attribute_list and attribute_list[-1].age == value.age:
      attribute_list.pop()

    attribute_list.append(value)

  def CheckLease(self):
    """Check if our lease has expired, return seconds left.

    Returns:
      int: seconds left in the lease, 0 if not locked or lease is expired
    """
    if self.transaction:
      return self.transaction.CheckLease()

    return 0

  def UpdateLease(self, duration):
    """Updates the lease and flushes the object.

    The lease is set to expire after the "duration" time from the present
    moment.
    This method is supposed to be used when operation that requires locking
    may run for a time that exceeds the lease time specified in OpenWithLock().
    See flows/hunts locking for an example.

    Args:
      duration: Integer number of seconds. Lease expiry time will be set
                to "time.time() + duration".
    Raises:
      LockError: if the object is not currently locked or the lease has
                 expired.
    """
    if not self.locked:
      raise LockError(
          "Object must be locked to update the lease: %s." % self.urn)

    if self.CheckLease() == 0:
      raise LockError("Can not update lease that has already expired.")

    self.transaction.UpdateLease(duration)

  def Flush(self, sync=True):
    """Syncs this object with the data store, maintaining object validity."""
    if self.locked and self.CheckLease() == 0:
      raise LockError("Can not update lease that has already expired.")

    self._WriteAttributes(sync=sync)
    self._SyncAttributes()

    if self.parent:
      self.parent.Flush(sync=sync)

  def Close(self, sync=True):
    """Close and destroy the object.

    This is similar to Flush, but does not maintain object validity. Hence the
    object should not be interacted with after Close().

    Args:
       sync: Write the attributes synchronously to the data store.
    Raises:
       LockError: The lease for this object has expired.
    """
    if self.locked and self.CheckLease() == 0:
      raise LockError("Can not update lease that has already expired.")

    # Always sync when in a transaction.
    if self.locked:
      sync = True

    self._WriteAttributes(sync=sync)

    # Committing this transaction allows another thread to own it.
    if self.locked:
      self.transaction.Commit()

    if self.parent:
      self.parent.Close(sync=sync)

    # Interacting with a closed object is a bug. We need to catch this ASAP so
    # we remove all mode permissions from this object.
    self.mode = ""

  @utils.Synchronized
  def _WriteAttributes(self, sync=True):
    """Write the dirty attributes to the data store."""
    # If the object is not opened for writing we do not need to flush it to the
    # data_store.
    if "w" not in self.mode:
      return

    if self.urn is None:
      raise RuntimeError("Storing of anonymous AFF4 objects not supported.")

    to_set = {}
    for attribute_name, value_array in self.new_attributes.iteritems():
      to_set_list = to_set.setdefault(attribute_name, [])
      for value in value_array:
        to_set_list.append((value.SerializeToDataStore(), value.age))

    if self._dirty:
      # We determine this object has a new version only if any of the versioned
      # attributes have changed. Non-versioned attributes do not represent a new
      # object version. The type of an object is versioned and represents a
      # version point in the life of the object.
      if self._new_version:
        to_set[self.Schema.TYPE] = [
            (rdfvalue.RDFString(self.__class__.__name__).SerializeToDataStore(),
             rdfvalue.RDFDatetime().Now())]

      # We only update indexes if the schema does not forbid it and we are not
      # sure that the object already exists.
      add_child_index = self.Schema.ADD_CHILD_INDEX
      if self.object_exists:
        add_child_index = False

      # Write the attributes to the Factory cache.
      FACTORY.SetAttributes(self.urn, to_set, self._to_delete,
                            add_child_index=add_child_index,
                            sync=sync, token=self.token)

      # Notify the factory that this object got updated.
      FACTORY.NotifyWriteObject(self)

      # Flush label indexes.
      if self._labels_index is not None:
        self._labels_index.Flush(sync=sync)

  @utils.Synchronized
  def _SyncAttributes(self):
    """Sync the new attributes to the synced attribute cache.

    This maintains object validity.
    """
    # This effectively moves all the values from the new_attributes to the
    # _attributes caches.
    for attribute, value_array in self.new_attributes.iteritems():
      if not attribute.versioned or self.age_policy == NEWEST_TIME:
        # Store the latest version if there are multiple unsynced versions.
        value = value_array[-1]
        self.synced_attributes[attribute] = [LazyDecoder(decoded=value,
                                                         age=value.age)]

      else:
        synced_value_array = self.synced_attributes.setdefault(attribute, [])
        for value in value_array:
          synced_value_array.append(LazyDecoder(decoded=value, age=value.age))

        synced_value_array.sort(key=lambda x: x.age, reverse=True)

    self.new_attributes = {}
    self._to_delete.clear()
    self._dirty = False
    self._new_version = False

  def _CheckAttribute(self, attribute, value):
    """Check that the value is of the expected type.

    Args:
       attribute: An instance of Attribute().
       value: An instance of RDFValue.
    Raises:
       ValueError: when the value is not of the expected type.
       AttributeError: When the attribute is not of type Attribute().
    """
    if not isinstance(attribute, Attribute):
      raise AttributeError("Attribute %s must be of type aff4.Attribute()",
                           attribute)

    if not isinstance(value, attribute.attribute_type):
      raise ValueError("Value for attribute %s must be of type %s()",
                       attribute, attribute.attribute_type.__name__)

  def Copy(self, to_attribute, from_fd, from_attribute):
    values = from_fd.GetValuesForAttribute(from_attribute)
    for v in values:
      self.AddAttribute(to_attribute, v, age=v.age)

  def Set(self, attribute, value=None):
    """Set an attribute on this object.

    Set() is now a synonym for AddAttribute() since attributes are never
    deleted.

    Args:
      attribute: The attribute to set.
      value: The new value for this attribute.
    """
    # Specifically ignore None here. This allows us to safely copy attributes
    # from one object to another: fd.Set(fd2.Get(..))
    if attribute is None:
      return

    self.AddAttribute(attribute, value)

  def AddAttribute(self, attribute, value=None, age=None):
    """Add an additional attribute to this object.

    If value is None, attribute is expected to be already initialized with a
    value. For example:

    fd.AddAttribute(fd.Schema.CONTAINS("some data"))

    Args:
       attribute: The attribute name or an RDFValue derived from the attribute.
       value: The value the attribute will be set to.
       age: Age (timestamp) of the attribute. If None, current time is used.

    Raises:
       IOError: If this object is read only.
    """
    if "w" not in self.mode:
      raise IOError("Writing attribute %s to read only object." % attribute)

    if value is None:
      value = attribute
      attribute = value.attribute_instance

    # Check if this object should be locked in order to add the attribute.
    # NOTE: We don't care about locking when doing blind writes.
    if self.mode != "w" and attribute.lock_protected and not self.transaction:
      raise IOError("Object must be locked to write attribute %s." % attribute)

    self._CheckAttribute(attribute, value)

    # Does this represent a new version?
    if attribute.versioned:
      if attribute.creates_new_object_version:
        self._new_version = True

      # Update the time of this new attribute.
      if age:
        value.age = age
      else:
        value.age.Now()

    # Non-versioned attributes always replace previous versions and get written
    # at the earliest timestamp (so they appear in all objects).
    else:
      self._to_delete.add(attribute)
      self.synced_attributes.pop(attribute, None)
      self.new_attributes.pop(attribute, None)
      value.age = 0

    self._AddAttributeToCache(attribute, value, self.new_attributes)
    self._dirty = True

  @utils.Synchronized
  def DeleteAttribute(self, attribute):
    """Clears the attribute from this object."""
    if "w" not in self.mode:
      raise IOError("Deleting attribute %s from read only object." % attribute)

    # Check if this object should be locked in order to delete the attribute.
    # NOTE: We don't care about locking when doing blind writes.
    if self.mode != "w" and attribute.lock_protected and not self.transaction:
      raise IOError("Object must be locked to delete attribute %s." % attribute)

    if attribute in self.synced_attributes:
      self._to_delete.add(attribute)
      del self.synced_attributes[attribute]

    if attribute in self.new_attributes:
      del self.new_attributes[attribute]

    # Does this represent a new version?
    if attribute.versioned and attribute.creates_new_object_version:
      self._new_version = True

    self._dirty = True

  def IsAttributeSet(self, attribute):
    """Determine if the attribute is set.

    Args:
      attribute: The attribute to check.

    Returns:
      True if set, otherwise False.

    Checking Get against None doesn't work as Get will return a default
    attribute value. This determines if the attribute has been manually set.
    """
    return (attribute in self.synced_attributes or
            attribute in self.new_attributes)

  def Get(self, attribute, default=None):
    """Gets the attribute from this object."""
    if attribute is None:
      return default

    # Allow the user to specify the attribute by name.
    elif isinstance(attribute, str):
      attribute = Attribute.GetAttributeByName(attribute)

    # We can't read attributes from the data_store unless read mode was
    # specified. It is ok to read new attributes though.
    if "r" not in self.mode and (attribute not in self.new_attributes and
                                 attribute not in self.synced_attributes):
      raise IOError(
          "Fetching %s from object not opened for reading." % attribute)

    for result in self.GetValuesForAttribute(attribute, only_one=True):
      try:
        # The attribute may be a naked string or int - i.e. not an RDFValue at
        # all.
        result.attribute_instance = attribute
      except AttributeError:
        pass

      return result

    return attribute.GetDefault(self, default)

  def GetValuesForAttribute(self, attribute, only_one=False):
    """Returns a list of values from this attribute."""
    if not only_one and self.age_policy == NEWEST_TIME:
      raise RuntimeError("Attempting to read all attribute versions for an "
                         "object opened for NEWEST_TIME. This is probably "
                         "not what you want.")

    if attribute is None:
      return []

    elif isinstance(attribute, basestring):
      attribute = Attribute.GetAttributeByName(attribute)

    return attribute.GetValues(self)

  def Update(self, attribute=None, user=None, priority=None):
    """Requests the object refresh an attribute from the Schema."""

  def Upgrade(self, aff4_class):
    """Upgrades this object to the type specified.

    AFF4 Objects can be upgraded on the fly to other type - As long as the new
    type is derived from the current type. This feature allows creation of
    placeholder objects which can later be upgraded to the fully featured
    object.

    Note: It is not allowed to downgrade an object if that would result in a
    loss of information (since the new object has a smaller schema). This method
    tries to store the new object with its new attributes and will fail if any
    attributes can not be mapped.

    Args:
       aff4_class: A string representing the new class.

    Returns:
       an instance of the new class with all the same attributes as this current
       object.

    Raises:
       RuntimeError: When the object to upgrade is locked.
       AttributeError: When the new object can not accept some of the old
       attributes.
       InstantiationError: When we cannot instantiate the object type class.
    """
    if self.locked:
      raise RuntimeError("Cannot upgrade a locked object.")

    # We are already of the required type
    if self.__class__.__name__ == aff4_class:
      return self

    # Instantiate the right type
    cls = self.classes.get(str(aff4_class))
    if cls is None:
      raise InstantiationError("Could not instantiate %s" % aff4_class)

    # It's not allowed to downgrade the object
    if isinstance(self, cls):
      # TODO(user): check what we should do here:
      #                 1) Nothing
      #                 2) raise
      #                 3) return self
      # Option 3) seems ok, but we need to be sure that we don't use
      # Create(mode='r') anywhere where code actually expects the object to be
      # downgraded.
      return self

    # NOTE: It is possible for attributes to become inaccessible here if the old
    # object has an attribute which the new object does not have in its
    # schema. The values of these attributes will not be available any longer in
    # the new object - usually because old attributes do not make sense in the
    # context of the new object.

    # Instantiate the class
    result = cls(self.urn, mode=self.mode, clone=self, parent=self.parent,
                 token=self.token, age=self.age_policy,
                 object_exists=self.object_exists,
                 follow_symlinks=self.follow_symlinks, aff4_type=self.aff4_type)
    result.Initialize()

    return result

  def ForceNewVersion(self):
    self._dirty = True
    self._new_version = True

  def __repr__(self):
    return "<%s@%X = %s>" % (self.__class__.__name__, hash(self), self.urn)

  # The following are used to ensure a bunch of AFF4Objects can be sorted on
  # their URNs.
  def __gt__(self, other):
    return self.urn > other

  def __lt__(self, other):
    return self.urn < other

  def __nonzero__(self):
    """We override this because we don't want to fall back to __len__.

    We want to avoid the case where a nonzero check causes iteration over all
    items. Subclasses may override as long as their implementation is efficient.

    Returns:
      True always
    """
    return True

  # Support the with protocol.
  def __enter__(self):
    return self

  def __exit__(self, unused_type, unused_value, unused_traceback):
    try:
      self.Close()
    except Exception:  # pylint: disable=broad-except
      # If anything bad happens here, we must abort the transaction or the
      # object will stay locked.
      if self.transaction:
        self.transaction.Abort()

      raise

  def _GetLabelsIndex(self):
    """Creates and caches labels index object."""
    if self._labels_index is None:
      self._labels_index = FACTORY.Create(
          self.labels_index_urn, "AFF4LabelsIndex", mode="w",
          token=self.token)
    return self._labels_index

  def AddLabels(self, *labels_names, **kwargs):
    """Add labels to the AFF4Object."""
    if not self.token and "owner" not in kwargs:
      raise RuntimeError("Can't set label: No owner specified and "
                         "no access token available.")
    owner = kwargs.get("owner") or self.token.username

    labels_index = self._GetLabelsIndex()
    current_labels = self.Get(self.Schema.LABELS, self.Schema.LABELS())
    for label_name in labels_names:
      label = aff4_rdfvalues.AFF4ObjectLabel(
          name=label_name,
          owner=owner,
          timestamp=rdfvalue.RDFDatetime().Now())
      if current_labels.AddLabel(label):
        labels_index.AddLabel(self.urn, label_name, owner=owner)

    self.Set(current_labels)

  def RemoveLabels(self, *labels_names, **kwargs):
    """Remove specified labels from the AFF4Object."""
    if not self.token and "owner" not in kwargs:
      raise RuntimeError("Can't remove label: No owner specified and "
                         "no access token available.")
    owner = kwargs.get("owner") or self.token.username

    labels_index = self._GetLabelsIndex()
    current_labels = self.Get(self.Schema.LABELS)
    for label_name in labels_names:
      label = aff4_rdfvalues.AFF4ObjectLabel(name=label_name, owner=owner)
      current_labels.RemoveLabel(label)

      labels_index.RemoveLabel(self.urn, label_name, owner=owner)

    self.Set(self.Schema.LABELS, current_labels)

  def SetLabels(self, *labels_names, **kwargs):
    self.ClearLabels()
    self.AddLabels(*labels_names, **kwargs)

  def ClearLabels(self):
    self.Set(self.Schema.LABELS, aff4_rdfvalues.AFF4ObjectLabelsList())

  def GetLabels(self):
    return self.Get(self.Schema.LABELS,
                    aff4_rdfvalues.AFF4ObjectLabelsList()).labels

  def GetLabelsNames(self, owner=None):
    labels = self.Get(self.Schema.LABELS, aff4_rdfvalues.AFF4ObjectLabelsList())
    return labels.GetLabelNames(owner=owner)


# This will register all classes into this modules's namespace regardless of
# where they are defined. This allows us to decouple the place of definition of
# a class (which might be in a plugin) from its use which will reference this
# module.
AFF4Object.classes = globals()


class AttributeExpression(lexer.Expression):
  """An expression which is used to filter attributes."""

  def SetAttribute(self, attribute):
    """Checks that attribute is a valid Attribute() instance."""
    # Grab the attribute registered for this name
    self.attribute = attribute
    self.attribute_obj = Attribute.GetAttributeByName(attribute)
    if self.attribute_obj is None:
      raise lexer.ParseError("Attribute %s not defined" % attribute)

  def SetOperator(self, operator):
    """Sets the operator for this expression."""
    self.operator = operator
    # Find the appropriate list of operators for this attribute
    attribute_type = self.attribute_obj.GetRDFValueType()
    operators = attribute_type.operators

    # Do we have such an operator?
    self.number_of_args, self.operator_method = operators.get(
        operator, (0, None))

    if self.operator_method is None:
      raise lexer.ParseError("Operator %s not defined on attribute '%s'" % (
          operator, self.attribute))

    self.operator_method = getattr(attribute_type, self.operator_method)

  def Compile(self, filter_implemention):
    """Returns the data_store filter implementation from the attribute."""
    return self.operator_method(self.attribute_obj,
                                filter_implemention, *self.args)


class AFF4QueryParser(lexer.SearchParser):
  expression_cls = AttributeExpression


class AFF4Volume(AFF4Object):
  """Volumes contain other objects.

  The AFF4 concept of a volume abstracts away how objects are stored. We simply
  define an AFF4 volume as a container of other AFF4 objects. The volume may
  implement any storage mechanism it likes, including virtualizing the objects
  contained within it.
  """
  _behaviours = frozenset(["Container"])

  class SchemaCls(AFF4Object.SchemaCls):
    CONTAINS = Attribute("aff4:contains", rdfvalue.RDFURN,
                         "An AFF4 object contained in this container.")

  def Query(self, filter_string="", limit=1000, age=NEWEST_TIME):
    """Lists all direct children of this object.

    The direct children of this object are fetched from the index.

    Args:
      filter_string: A filter string to be used to filter AFF4 objects.
      limit: Only fetch up to these many items.
      age: The age policy for the returned children.

    Returns:
      A generator over the children.
    """
    direct_child_urns = []
    for entry in data_store.DB.ResolveRegex(self.urn, "index:dir/.*",
                                            limit=limit, token=self.token):
      _, filename = entry[0].split("/", 1)
      direct_child_urns.append(self.urn.Add(filename))

    children = self.OpenChildren(children=direct_child_urns,
                                 limit=limit, age=age)

    if filter_string:
      # Parse the query string.
      ast = AFF4QueryParser(filter_string).Parse()
      filter_obj = ast.Compile(AFF4Filter)

      children = filter_obj.Filter(children)

    return children

  def OpenMember(self, path, mode="r"):
    """Opens the member which is contained in us.

    Args:
       path: A string relative to our own URN or an absolute urn.
       mode: Mode for object.

    Returns:
       an AFF4Object instance.

    Raises:
      InstantiationError: If we are unable to open the member (e.g. it does not
        already exist.)
    """
    if isinstance(path, rdfvalue.RDFURN):
      child_urn = path
    else:
      child_urn = self.urn.Add(path)

    # Read the row from the table.
    result = AFF4Object(child_urn, mode=mode, token=self.token)

    # Get the correct type.
    aff4_type = result.Get(result.Schema.TYPE)
    if aff4_type:
      # Try to get the container.
      return result.Upgrade(aff4_type)

    raise InstantiationError("Path %s not found" % path)

  def ListChildren(self, limit=1000000, age=NEWEST_TIME):
    """Yields RDFURNs of all the children of this object.

    Args:
      limit: Total number of items we will attempt to retrieve.
      age: The age of the items to retrieve. Should be one of ALL_TIMES,
           NEWEST_TIME or a range in microseconds.

    Yields:
      RDFURNs instances of each child.
    """
    # Just grab all the children from the index.
    index_prefix = "index:dir/"
    for predicate, _, timestamp in data_store.DB.ResolveRegex(
        self.urn, index_prefix + ".+", token=self.token,
        timestamp=Factory.ParseAgeSpecification(age), limit=limit):
      urn = self.urn.Add(predicate[len(index_prefix):])
      urn.age = rdfvalue.RDFDatetime(timestamp)
      yield urn

  def OpenChildren(self, children=None, mode="r", limit=1000000,
                   chunk_limit=100000, age=NEWEST_TIME):
    """Yields AFF4 Objects of all our direct children.

    This method efficiently returns all attributes for our children directly, in
    a few data store round trips. We use the directory indexes to query the data
    store.

    Args:
      children: A list of children RDFURNs to open. If None open all our
             children.
      mode: The mode the files should be opened with.
      limit: Total number of items we will attempt to retrieve.
      chunk_limit: Maximum number of items to retrieve at a time.
      age: The age of the items to retrieve. Should be one of ALL_TIMES,
           NEWEST_TIME or a range.
    Yields:
      Instances for each direct child.
    """
    if children is None:
      subjects = list(self.ListChildren(limit=limit, age=age))
    else:
      subjects = list(children)
    subjects.sort()
    # Read at most limit children at a time.
    while subjects:
      to_read = subjects[:chunk_limit]
      subjects = subjects[chunk_limit:]
      for child in FACTORY.MultiOpen(to_read, mode=mode, token=self.token,
                                     age=age):
        yield child

  @property
  def real_pathspec(self):
    """Returns a pathspec for an aff4 object even if there is none stored."""
    pathspec = self.Get(self.Schema.PATHSPEC)

    stripped_components = []
    parent = self

    # TODO(user): this code is potentially slow due to multiple separate
    # aff4.FACTORY.Open() calls. OTOH the loop below is executed very rarely -
    # only when we deal with deep files that got fetched alone and then
    # one of the directories in their path gets updated.
    while not pathspec and len(parent.urn.Split()) > 1:
      # We try to recurse up the tree to get a real pathspec.
      # These directories are created automatically without pathspecs when a
      # deep directory is listed without listing the parents.
      # Note /fs/os or /fs/tsk won't be updateable so we will raise IOError
      # if we try.
      stripped_components.append(parent.urn.Basename())
      pathspec = parent.Get(parent.Schema.PATHSPEC)
      parent = FACTORY.Open(parent.urn.Dirname(), token=self.token)

    if pathspec:
      if stripped_components:
        # We stripped pieces of the URL, time to add them back.
        new_path = utils.JoinPath(*reversed(stripped_components[:-1]))
        pathspec.Append(rdf_paths.PathSpec(path=new_path,
                                           pathtype=pathspec.last.pathtype))
    else:
      raise IOError("Item has no pathspec.")

    return pathspec


class AFF4Root(AFF4Volume):
  """The root of the VFS.

  This virtual collection contains the entire virtual filesystem, and therefore
  can be queried across the entire data store.
  """

  def Query(self, filter_string="", filter_obj=None, subjects=None, limit=100):
    """Filter the objects contained within this collection."""
    if filter_obj is None and filter_string:
      # Parse the query string
      ast = AFF4QueryParser(filter_string).Parse()

      # Query our own data store
      filter_obj = ast.Compile(data_store.DB.filter)

    subjects = []
    result_set = data_store.DB.Query([], filter_obj, subjects=subjects,
                                     limit=limit, token=self.token)
    for match in result_set:
      subjects.append(match["subject"][0][0])

    # Open them all at once.
    result = data_store.ResultSet(FACTORY.MultiOpen(subjects, token=self.token))
    result.total_count = result_set.total_count

    return result

  def OpenMember(self, path, mode="r"):
    """If we get to the root without a container, virtualize an empty one."""
    urn = self.urn.Add(path)
    result = AFF4Volume(urn, mode=mode, token=self.token)
    result.Initialize()

    return result


class AFF4Symlink(AFF4Object):
  """This is a symlink to another AFF4 object.

  This means that opening this object will return the linked to object. To
  create a symlink, one must open the symlink for writing and set the
  Schema.SYMLINK_TARGET attribute.

  Opening the object for reading will return the linked to object.
  """

  class SchemaCls(AFF4Object.SchemaCls):
    SYMLINK_TARGET = Attribute("aff4:symlink_target", rdfvalue.RDFURN,
                               "The target of this link.")

  def __new__(cls, unused_urn, mode="r", clone=None, token=None,
              age=NEWEST_TIME, follow_symlinks=True, **_):
    # When first created, the symlink object is exposed.
    if mode == "w" or not follow_symlinks:
      return super(AFF4Symlink, cls).__new__(cls)
    elif clone is not None:
      # Get the real object (note, clone shouldn't be None during normal
      # object creation process):
      target_urn = clone.Get(cls.SchemaCls.SYMLINK_TARGET)
      return FACTORY.Open(target_urn, mode=mode, age=age, token=token)
    else:
      raise RuntimeError("Unable to open symlink.")


class AFF4OverlayedVolume(AFF4Volume):
  """A special kind of volume with overlayed contained objects.

  This AFF4Volume can contain virtual overlays. An overlay is a path which
  appears to be contained within our object, but is in fact the same object. For
  example if self.urn = RDFURN('aff4:/C.123/foobar'):

  Opening aff4:/C.123/foobar/overlayed/ will return a copy of aff4:/C.123/foobar
  with the variable self.overlayed_path = "overlayed".

  This is used to effectively allow a single AFF4Volume to handle overlay
  virtual paths inside itself without resorting to storing anything in the
  database for every one of these object. Thus we can have a WinRegistry
  AFF4Volume that handles any paths within without having storage for each
  registry key.
  """
  overlayed_path = ""

  def IsPathOverlayed(self, path):  # pylint: disable=unused-argument
    """Should this path be overlayed.

    Args:
      path: A direct_child of ours.

    Returns:
      True if the path should be overlayed.
    """
    return False

  def OpenMember(self, path, mode="rw"):
    if self.IsPathOverlayed(path):
      result = self.__class__(self.urn, mode=mode, clone=self, parent=self)
      result.overlayed_path = path
      return result

    return super(AFF4OverlayedVolume, self).OpenMember(path, mode)

  def CreateMember(self, path, aff4_type, mode="w", clone=None):
    if self.IsPathOverlayed(path):
      result = self.__class__(self.urn, mode=mode, clone=self, parent=self)
      result.overlayed_path = path
      return result

    return super(AFF4OverlayedVolume, self).CreateMember(
        path, aff4_type, mode=mode, clone=clone)


class AFF4Stream(AFF4Object):
  """An abstract stream for reading data."""
  __metaclass__ = abc.ABCMeta

  # The read pointer offset.
  offset = 0
  size = 0

  class SchemaCls(AFF4Object.SchemaCls):
    # Note that a file on the remote system might have stat.st_size > 0 but if
    # we do not have any of the data available to read: size = 0.
    SIZE = Attribute("aff4:size", rdfvalue.RDFInteger,
                     "The total size of available data for this stream.",
                     "size", default=0)

    HASH = Attribute("aff4:hashobject", rdf_crypto.Hash,
                     "Hash object containing all known hash digests for"
                     " the object.")

  def __len__(self):
    return self.size

  def Initialize(self):
    super(AFF4Stream, self).Initialize()
    # This is the configurable default length for allowing Read to be called
    # without a specific length.
    self.max_unbound_read = config_lib.CONFIG["Server.max_unbound_read_size"]

  @abc.abstractmethod
  def Read(self, length):
    pass

  @abc.abstractmethod
  def Write(self, data):
    pass

  @abc.abstractmethod
  def Tell(self):
    pass

  @abc.abstractmethod
  def Seek(self, offset, whence=0):
    pass

  # These are file object conformant namings for library functions that
  # grr uses, and that expect to interact with 'real' file objects.
  def read(self, length=None):  # pylint: disable=invalid-name
    if length is None:
      length = self.size - self.offset
      if length > self.max_unbound_read:
        raise OversizedRead("Attempted to read file of size %s when "
                            "Server.max_unbound_read_size is %s" %
                            (self.size, self.max_unbound_read))
    return self.Read(length)

  seek = utils.Proxy("Seek")
  tell = utils.Proxy("Tell")
  close = utils.Proxy("Close")
  write = utils.Proxy("Write")
  flush = utils.Proxy("Flush")


class AFF4MemoryStreamBase(AFF4Stream):
  """A stream which keeps all data in memory.

  This is an abstract class, subclasses must define the CONTENT attribute
  in the Schema to be versioned or unversioned.
  """

  def Initialize(self):
    """Try to load the data from the store."""
    contents = ""

    if "r" in self.mode:
      contents = self.Get(self.Schema.CONTENT)
      try:
        if contents is not None:
          contents = zlib.decompress(utils.SmartStr(contents))
      except zlib.error:
        pass

    self.fd = StringIO.StringIO(contents)
    self.size = len(contents)
    self.offset = 0

  def Truncate(self, offset=None):
    if offset is None:
      offset = self.offset
    self.fd = StringIO.StringIO(self.fd.getvalue()[:offset])
    self.size.Set(offset)

  def Read(self, length):
    return self.fd.read(int(length))

  def Write(self, data):
    if isinstance(data, unicode):
      raise IOError("Cannot write unencoded string.")

    self._dirty = True
    self.fd.write(data)
    self.size = self.fd.len

  def Tell(self):
    return self.fd.tell()

  def Seek(self, offset, whence=0):
    self.fd.seek(offset, whence)

  def Flush(self, sync=True):
    if self._dirty:
      compressed_content = zlib.compress(self.fd.getvalue())
      self.Set(self.Schema.CONTENT(compressed_content))
      self.Set(self.Schema.SIZE(self.size))

    super(AFF4MemoryStreamBase, self).Flush(sync=sync)

  def Close(self, sync=True):
    if self._dirty:
      compressed_content = zlib.compress(self.fd.getvalue())
      self.Set(self.Schema.CONTENT(compressed_content))
      self.Set(self.Schema.SIZE(self.size))

    super(AFF4MemoryStreamBase, self).Close(sync=sync)

  def OverwriteAndClose(self, compressed_data, size, sync=True):
    """Directly overwrite the current contents.

    Replaces the data currently in the stream with compressed_data,
    and closes the object. Makes it possible to avoid recompressing
    the data.
    Args:
      compressed_data: The data to write, must be zlib compressed.
      size: The uncompressed size of the data.
      sync: Whether the close should be synchronous.
    """
    self.Set(self.Schema.CONTENT(compressed_data))
    self.Set(self.Schema.SIZE(size))
    super(AFF4MemoryStreamBase, self).Close(sync=sync)

  def GetContentAge(self):
    return self.Get(self.Schema.CONTENT).age


class AFF4MemoryStream(AFF4MemoryStreamBase):
  """A versioned stream which keeps all data in memory."""

  class SchemaCls(AFF4MemoryStreamBase.SchemaCls):
    CONTENT = Attribute("aff4:content", rdfvalue.RDFBytes,
                        "Total content of this file.", default="")


class AFF4UnversionedMemoryStream(AFF4MemoryStreamBase):
  """An unversioned stream which keeps all data in memory."""

  class SchemaCls(AFF4MemoryStreamBase.SchemaCls):
    CONTENT = Attribute("aff4:content", rdfvalue.RDFBytes,
                        "Total content of this file.", default="",
                        versioned=False)


class AFF4ObjectCache(utils.FastStore):
  """A cache which closes its objects when they expire."""

  def KillObject(self, obj):
    obj.Close(sync=True)


class AFF4ImageBase(AFF4Stream):
  """An AFF4 Image is stored in segments.

  We are both an Image here and a volume (since we store the segments inside
  us). This is an abstract class, subclasses choose the type to use for chunks.
  """

  NUM_RETRIES = 10
  CHUNK_ID_TEMPLATE = "%010X"

  # This is the chunk size of each chunk. The chunksize can not be changed once
  # the object is created.
  chunksize = 64 * 1024

  # Subclasses should set the name of the type of stream to use for chunks.
  STREAM_TYPE = None

  class SchemaCls(AFF4Stream.SchemaCls):
    _CHUNKSIZE = Attribute("aff4:chunksize", rdfvalue.RDFInteger,
                           "Total size of each chunk.", default=64 * 1024)

    # Note that we can't use CONTENT.age in place of this, since some types
    # (specifically, AFF4Image) do not have a CONTENT attribute, since they're
    # stored in chunks. Rather than maximising the last updated time over all
    # chunks, we store it and update it as an attribute here.
    CONTENT_LAST = Attribute("metadata:content_last", rdfvalue.RDFDatetime,
                             "The last time any content was written.",
                             creates_new_object_version=False)

  def Initialize(self):
    """Build a cache for our chunks."""
    super(AFF4ImageBase, self).Initialize()

    self.offset = 0
    # A cache for segments - When we get pickled we want to discard them.
    self.chunk_cache = AFF4ObjectCache(100)

    if "r" in self.mode:
      self.size = int(self.Get(self.Schema.SIZE))
      # pylint: disable=protected-access
      self.chunksize = int(self.Get(self.Schema._CHUNKSIZE))
      # pylint: enable=protected-access
      self.content_last = self.Get(self.Schema.CONTENT_LAST)
    else:
      self.size = 0
      self.content_last = None

  def SetChunksize(self, chunksize):
    # pylint: disable=protected-access
    self.Set(self.Schema._CHUNKSIZE(chunksize))
    # pylint: enable=protected-access
    self.chunksize = int(chunksize)
    self.Truncate(0)

  def Seek(self, offset, whence=0):
    # This stream does not support random writing in "w" mode. When the stream
    # is opened in "w" mode we can not read from the data store and therefore we
    # can not merge writes with existing data. It only makes sense to append to
    # existing streams.
    if self.mode == "w":
      # Seeking to the end of the stream is ok.
      if not (whence == 2 and offset == 0):
        raise IOError("Can not seek with an AFF4Image opened for write only.")

    if whence == 0:
      self.offset = offset
    elif whence == 1:
      self.offset += offset
    elif whence == 2:
      self.offset = long(self.size) + offset

  def Tell(self):
    return self.offset

  def Truncate(self, offset=0):
    self._dirty = True
    self.size = offset
    self.offset = offset
    self.chunk_cache.Flush()

  def _GetChunkForWriting(self, chunk):
    chunk_name = self.urn.Add(self.CHUNK_ID_TEMPLATE % chunk)
    try:
      fd = self.chunk_cache.Get(chunk_name)
    except KeyError:
      fd = FACTORY.Create(chunk_name, self.STREAM_TYPE, mode="rw",
                          token=self.token)
      self.chunk_cache.Put(chunk_name, fd)

    return fd

  def _GetChunkForReading(self, chunk):
    """Returns the relevant chunk from the datastore and reads ahead."""

    chunk_name = self.urn.Add(self.CHUNK_ID_TEMPLATE % chunk)
    try:
      fd = self.chunk_cache.Get(chunk_name)
    except KeyError:
      # The most common read access pattern is contiguous reading. Here we
      # readahead to reduce round trips.
      missing_chunks = []
      for chunk_number in range(chunk, chunk + 10):
        new_chunk_name = self.urn.Add(self.CHUNK_ID_TEMPLATE % chunk_number)
        try:
          self.chunk_cache.Get(new_chunk_name)
        except KeyError:
          missing_chunks.append(new_chunk_name)

      for child in FACTORY.MultiOpen(
          missing_chunks, mode="rw", token=self.token, age=self.age_policy):
        if isinstance(child, AFF4Stream):
          self.chunk_cache.Put(child.urn, child)

      # This should work now - otherwise we just give up.
      try:
        fd = self.chunk_cache.Get(chunk_name)
      except KeyError:
        raise ChunkNotFoundError("Cannot open chunk %s" % chunk_name)

    return fd

  def _ReadPartial(self, length):
    """Read as much as possible, but not more than length."""
    chunk = self.offset / self.chunksize
    chunk_offset = self.offset % self.chunksize

    available_to_read = min(length, self.chunksize - chunk_offset)

    retries = 0
    while retries < self.NUM_RETRIES:
      fd = self._GetChunkForReading(chunk)
      if fd:
        break
      # Arriving here means we know about blobs that cannot be found in the db.
      # The most likely reason is that they have not been synced yet so we
      # retry a couple of times just in case they come in eventually.
      logging.warning("Chunk not found.")
      time.sleep(1)
      retries += 1

    if retries >= self.NUM_RETRIES:
      raise IOError("Chunk not found for reading.")

    fd.Seek(chunk_offset)

    result = fd.Read(available_to_read)
    self.offset += len(result)

    return result

  def Read(self, length):
    """Read a block of data from the file."""
    result = ""

    # The total available size in the file
    length = int(length)
    length = min(length, self.size - self.offset)

    while length > 0:
      data = self._ReadPartial(length)
      if not data:
        break

      length -= len(data)
      result += data
    return result

  def _WritePartial(self, data):
    """Writes at most one chunk of data."""

    chunk = self.offset / self.chunksize
    chunk_offset = self.offset % self.chunksize
    data = utils.SmartStr(data)

    available_to_write = min(len(data), self.chunksize - chunk_offset)

    fd = self._GetChunkForWriting(chunk)
    fd.Seek(chunk_offset)

    fd.Write(data[:available_to_write])
    self.offset += available_to_write

    return data[available_to_write:]

  def Write(self, data):
    self._dirty = True
    if isinstance(data, unicode):
      raise IOError("Cannot write unencoded string.")
    while data:
      data = self._WritePartial(data)

    self.size = max(self.size, self.offset)
    self.content_last = rdfvalue.RDFDatetime().Now()

  def Flush(self, sync=True):
    """Sync the chunk cache to storage."""
    if self._dirty:
      self.Set(self.Schema.SIZE(self.size))
      if self.content_last is not None:
        self.Set(self.Schema.CONTENT_LAST, self.content_last)

    # Flushing the cache will call Close() on all the chunks.
    self.chunk_cache.Flush()
    super(AFF4ImageBase, self).Flush(sync=sync)

  def Close(self, sync=True):
    """This method is called to sync our data into storage.

    Args:
      sync: Should flushing be synchronous.
    """
    self.Flush(sync=sync)

  def GetContentAge(self):
    return self.content_last


class AFF4Image(AFF4ImageBase):
  """An AFF4 Image containing a versioned stream."""
  STREAM_TYPE = "AFF4MemoryStream"


class AFF4UnversionedImage(AFF4ImageBase):
  """An AFF4 Image containing an unversioned stream."""
  STREAM_TYPE = "AFF4UnversionedMemoryStream"


class AFF4NotificationRule(AFF4Object):

  def OnWriteObject(self, unused_aff4_object):
    raise NotImplementedError()


# Utility functions
class AFF4InitHook(registry.InitHook):

  pre = ["ACLInit", "DataStoreInit"]

  def Run(self):
    """Delayed loading of aff4 plugins to break import cycles."""
    # pylint: disable=unused-variable,global-statement,g-import-not-at-top
    from grr.lib import aff4_objects

    global FACTORY

    FACTORY = Factory()  # pylint: disable=g-bad-name
    # pylint: enable=unused-variable,global-statement,g-import-not-at-top


class AFF4Filter(object):
  """A simple filtering system to be used with Query()."""
  __metaclass__ = registry.MetaclassRegistry

  # Automatically register plugins as class attributes
  include_plugins_as_attributes = True

  def __init__(self, *args):
    self.args = args

  @abc.abstractmethod
  def FilterOne(self, fd):
    """Filter a single aff4 object."""

  def Filter(self, subjects):
    """A generator which filters the subjects.

    Args:
       subjects: An iterator of aff4 objects.

    Yields:
       The Objects which pass the filter.
    """
    for subject in subjects:
      if self.FilterOne(subject):
        yield subject


# A global registry of all AFF4 classes
FACTORY = None
ROOT_URN = rdfvalue.RDFURN("aff4:/")


def issubclass(obj, cls):  # pylint: disable=redefined-builtin,g-bad-name
  """A sane implementation of issubclass.

  See http://bugs.python.org/issue10569

  Python bare issubclass must be protected by an isinstance test first since it
  can only work on types and raises when provided something which is not a type.

  Args:
    obj: Any object or class.
    cls: The class to check against.

  Returns:
    True if obj is a subclass of cls and False otherwise.
  """
  return isinstance(obj, type) and __builtin__.issubclass(obj, cls)


def CurrentAuditLog():
  """Get the rdfurn of the current audit log."""
  now_sec = rdfvalue.RDFDatetime().Now().AsSecondsFromEpoch()
  rollover = config_lib.CONFIG["Logging.aff4_audit_log_rollover"]
  # This gives us a filename that only changes every
  # Logging.aff4_audit_log_rollover seconds, but is still a valid timestamp.
  current_log = (now_sec // rollover) * rollover
  return ROOT_URN.Add("audit").Add("logs").Add(str(current_log))<|MERGE_RESOLUTION|>--- conflicted
+++ resolved
@@ -495,12 +495,8 @@
     # some data in the local_cache already for this object.
     result = AFF4Object(urn, mode=mode, token=token, local_cache=local_cache,
                         age=age, follow_symlinks=follow_symlinks,
-<<<<<<< HEAD
-                        aff4_type=aff4_type, object_exists=bool(local_cache.get(urn)))
-=======
                         aff4_type=aff4_type,
                         object_exists=bool(local_cache.get(urn)))
->>>>>>> 6bae99f9
 
     # Now we have a AFF4Object, turn it into the type it is currently supposed
     # to be as specified by Schema.TYPE.
